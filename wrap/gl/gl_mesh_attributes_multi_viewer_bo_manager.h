/****************************************************************************
* VCGLib                                                            o o     *
* Visual and Computer Graphics Library                            o     o   *
*                                                                _   O  _   *
* Copyright(C) 2004-2016                                           \/)\/    *
* Visual Computing Lab                                            /\/|      *
* ISTI - Italian National Research Council                           |      *
*                                                                    \      *
* All rights reserved.                                                      *
*                                                                           *
* This program is free software; you can redistribute it and/or modify      *
* it under the terms of the GNU General Public License as published by      *
* the Free Software Foundation; either version 2 of the License, or         *
* (at your option) any later version.                                       *
*                                                                           *
* This program is distributed in the hope that it will be useful,           *
* but WITHOUT ANY WARRANTY; without even the implied warranty of            *
* MERCHANTABILITY or FITNESS FOR A PARTICULAR PURPOSE.  See the             *
* GNU General Public License (http://www.gnu.org/licenses/gpl.txt)          *
* for more details.                                                         *
*                                                                           *
****************************************************************************/

#ifndef __VCG_GL_MESH_ATTRIBUTES_FEEDER
#define __VCG_GL_MESH_ATTRIBUTES_FEEDER

#include <vector>
#include <map>
#include <algorithm>
#include <stdexcept>
#include <climits>
#include <string>

#include <wrap/gl/space.h>
#include <wrap/gl/math.h>
#include <vcg/space/color4.h>
#include <vcg/math/matrix44.h>
#include<wrap/system/memory_info.h>
#include <wrap/gl/gl_mesh_attributes_info.h>


namespace vcg
{
    struct RenderingModalityGLOptions
    {
        bool _perbbox_enabled;

        bool _perbbox_fixed_color_enabled;
        bool _perpoint_fixed_color_enabled;
        bool _perwire_fixed_color_enabled;
        bool _persolid_fixed_color_enabled;

        Color4b _perbbox_fixed_color;
        Color4b _perpoint_fixed_color;
        Color4b _perwire_fixed_color;
        Color4b _persolid_fixed_color;

        bool _perbbox_mesh_color_enabled;
        bool _perpoint_mesh_color_enabled;
        bool _perwire_mesh_color_enabled;
        bool _persolid_mesh_color_enabled;
        
        bool _perpoint_noshading;
        bool _perwire_noshading;
        bool _persolid_noshading;

        bool _perpoint_dot_enabled;

        float _perpoint_pointsize;
        bool _perpoint_pointsmooth_enabled;
        bool _perpoint_pointattenuation_enabled;

        float _perwire_wirewidth;

        RenderingModalityGLOptions()
        {
            _perbbox_enabled = false;

            _perbbox_fixed_color_enabled = true;
            _perpoint_fixed_color_enabled = false;
            _perwire_fixed_color_enabled = true;
			_persolid_fixed_color_enabled = true;

            _perbbox_fixed_color = vcg::Color4b(Color4b::White);
            _perpoint_fixed_color = vcg::Color4b(Color4b::White);
            _perwire_fixed_color = Color4b(Color4b::DarkGray);
            _persolid_fixed_color = vcg::Color4b(Color4b::White);

            _perbbox_mesh_color_enabled = false;
            _perpoint_mesh_color_enabled = false;
            _perwire_mesh_color_enabled = false;
			_persolid_mesh_color_enabled = false;

            _perpoint_dot_enabled = false;

            _perpoint_noshading = false;
            _perwire_noshading = true;
            _persolid_noshading = false;

            _perpoint_pointsize = 1.0f;
            _perpoint_pointsmooth_enabled = false;
            _perpoint_pointattenuation_enabled = true;
            _perwire_wirewidth = 1.0f;
        }

        RenderingModalityGLOptions(const RenderingModalityGLOptions& opts)
        {
            copyData(opts);
        }

        virtual ~RenderingModalityGLOptions()
        {
        }

        RenderingModalityGLOptions& operator=(const RenderingModalityGLOptions& opts)
        {
            copyData(opts);
            return (*this);
        }


    private:
        void copyData(const RenderingModalityGLOptions& opts)
        {
            _perbbox_enabled = opts._perbbox_enabled;

            _perpoint_dot_enabled = opts._perpoint_dot_enabled; 
            _perpoint_pointsize = opts._perpoint_pointsize;
            _perpoint_pointsmooth_enabled = opts._perpoint_pointsmooth_enabled;
            _perpoint_pointattenuation_enabled = opts._perpoint_pointattenuation_enabled;

            _perbbox_fixed_color_enabled = opts._perbbox_fixed_color_enabled;
            _perpoint_fixed_color_enabled = opts._perpoint_fixed_color_enabled;
            _perwire_fixed_color_enabled = opts._perwire_fixed_color_enabled;
            _persolid_fixed_color_enabled = opts._persolid_fixed_color_enabled;

            _perbbox_mesh_color_enabled = opts._perbbox_mesh_color_enabled;
            _perpoint_mesh_color_enabled = opts._perpoint_mesh_color_enabled;
            _perwire_mesh_color_enabled = opts._perwire_mesh_color_enabled;
            _persolid_mesh_color_enabled = opts._persolid_mesh_color_enabled;
            
            _perbbox_fixed_color = opts._perbbox_fixed_color;
            _perpoint_fixed_color = opts._perpoint_fixed_color;
            _perwire_fixed_color = opts._perwire_fixed_color;
            _persolid_fixed_color = opts._persolid_fixed_color;

            _perpoint_noshading = opts._perpoint_noshading;
            _perwire_noshading = opts._perwire_noshading;
            _persolid_noshading = opts._persolid_noshading;

            _perwire_wirewidth = opts._perwire_wirewidth;
        }
    };

    template<typename GL_OPTIONS_DERIVED_TYPE = RenderingModalityGLOptions>
    class PerViewData : public GLMeshAttributesInfo
    {
    public:
        PerViewData()
            :_pmmask(),_intatts(PR_ARITY),_glopts(NULL)
        {
            reset();
        }


        PerViewData(const PerViewData<GL_OPTIONS_DERIVED_TYPE>& dt)
            :_pmmask(dt._pmmask),_intatts(dt._intatts),_glopts(NULL)
        {
            if (dt._glopts != NULL)
                _glopts = new GL_OPTIONS_DERIVED_TYPE(*(dt._glopts));
        }

        ~PerViewData()
        {
            _intatts.clear();
            delete _glopts;
        }

        PerViewData& operator=(const PerViewData<GL_OPTIONS_DERIVED_TYPE>& dt)
        {
            _pmmask = dt._pmmask;
            _intatts = dt._intatts;
            if (dt._glopts != NULL)
                _glopts = new GL_OPTIONS_DERIVED_TYPE(*(dt._glopts));
            return (*this);
        }

        bool set(PRIMITIVE_MODALITY pm,const RendAtts& atts)
        {
            size_t pmind(pm);
            if (pm >= _intatts.size())
                return false;
            //_pmmask.set(pm);
            _intatts[pmind] = InternalRendAtts(atts,pm);
            _pmmask.set(size_t(pm),_intatts[pmind][INT_ATT_NAMES::ATT_VERTPOSITION]);
            return true;
        }

        bool set(PRIMITIVE_MODALITY pm,ATT_NAMES att,bool onoff)
        {
            size_t pmind(pm);
            if (pm >= _intatts.size())
                return false;
            _intatts[pmind][att] = onoff;
            _pmmask.set(size_t(pm),_intatts[pmind][INT_ATT_NAMES::ATT_VERTPOSITION]);
            if (_pmmask.test(size_t(pm)))
                _intatts[pmind].setIndexingIfNeeded(pm);
            return true;
        }

        bool set(PRIMITIVE_MODALITY pm,bool onoff)
        {
            return set(pm,INT_ATT_NAMES::ATT_VERTPOSITION,onoff);
        }

        void set(const GL_OPTIONS_DERIVED_TYPE& opts)
        {
            delete _glopts;
            _glopts = new GL_OPTIONS_DERIVED_TYPE(opts); 
        }

        bool isPrimitiveActive(PRIMITIVE_MODALITY pm) const
        {
            if (pm == PR_ARITY)
                return false;
            return (_pmmask.test(pm) && _intatts[size_t(pm)][INT_ATT_NAMES::ATT_VERTPOSITION]);
        }

        PRIMITIVE_MODALITY_MASK getPrimitiveModalityMask() const
        {
            return _pmmask;
        }

        bool get(PRIMITIVE_MODALITY pm,RendAtts& atts) const
        {
            size_t pmind(pm);
            if (pm >= _intatts.size())
                return false;
            atts = _intatts[pmind];
            return true;
        } 

        bool get(GL_OPTIONS_DERIVED_TYPE& opts) const
        {
            if (_glopts == NULL)
                return false;
            opts = (*_glopts);
            return true;
        }

        void reset(bool deleteglopts = true)
        {
            _pmmask.reset();
            for(typename PerRendModData::iterator it = _intatts.begin();it != _intatts.end();++it)
                it->reset();
            if (deleteglopts)
            {
                delete _glopts;
                _glopts = 0;
            }
        }

    protected:
        template<typename MESH_TYPE,typename UNIQUE_VIEW_ID_TYPE, typename XX_GL_OPTIONS_DERIVED_TYPE> friend class NotThreadSafeGLMeshAttributesMultiViewerBOManager;

        typedef std::vector<InternalRendAtts> PerRendModData;

        PRIMITIVE_MODALITY_MASK _pmmask;
        PerRendModData _intatts;

        GL_OPTIONS_DERIVED_TYPE* _glopts;
    };

    /****************************************************WARNING!!!!!!!!!!!!!!!!!*********************************************************************************************/ 
    //You must inherit from NotThreadSafeGLMeshAttributesMultiViewerBOManager, providing thread safe mechanisms, in order to use the bo facilities exposed by the class.
    //In wrap/qt/qt_thread_safe_memory_rendering.h you will find a ready to use class based on QtConcurrency module.
    /*************************************************************************************************************************************************************************/
    template<typename MESH_TYPE,typename UNIQUE_VIEW_ID_TYPE = unsigned int,typename GL_OPTIONS_DERIVED_TYPE = RenderingModalityGLOptions>
    class NotThreadSafeGLMeshAttributesMultiViewerBOManager : public GLMeshAttributesInfo
    {
    public:
        typedef PerViewData<GL_OPTIONS_DERIVED_TYPE> PVData;

    protected:
        /****************************************************WARNING!!!!!!!!!!!!!!!!!*********************************************************************************************/ 
        //You must inherit from NotThreadSafeGLMeshAttributesMultiViewerBOManager, providing thread safe mechanisms, in order to use the bo facilities exposed by the class.
        //In wrap/qt/qt_thread_safe_memory_rendering.h you will find a ready to use class based on QtConcurrency module.
        /*************************************************************************************************************************************************************************/

        NotThreadSafeGLMeshAttributesMultiViewerBOManager(/*const*/ MESH_TYPE& mesh,MemoryInfo& meminfo, size_t perbatchprimitives)
            :_mesh(mesh),_gpumeminfo(meminfo),_bo(INT_ATT_NAMES::enumArity(),NULL),_currallocatedboatt(),_perbatchprim(perbatchprimitives),_chunkmap(),_borendering(false),_edge(),_meshverticeswhenedgeindiceswerecomputed(0),_meshtriangleswhenedgeindiceswerecomputed(0),_tr(),_debugmode(false),_loginfo(),_meaningfulattsperprimitive(PR_ARITY,InternalRendAtts())
        {
            _tr.SetIdentity();
            _bo[INT_ATT_NAMES::ATT_VERTPOSITION] = new GLBufferObject(3,GL_FLOAT,GL_VERTEX_ARRAY,GL_ARRAY_BUFFER);
            _bo[INT_ATT_NAMES::ATT_VERTNORMAL] = new GLBufferObject(3,GL_FLOAT,GL_NORMAL_ARRAY,GL_ARRAY_BUFFER);
            _bo[INT_ATT_NAMES::ATT_FACENORMAL] = new GLBufferObject(3,GL_FLOAT,GL_NORMAL_ARRAY,GL_ARRAY_BUFFER);
            _bo[INT_ATT_NAMES::ATT_VERTCOLOR] = new GLBufferObject(4,GL_UNSIGNED_BYTE,GL_COLOR_ARRAY,GL_ARRAY_BUFFER);
            _bo[INT_ATT_NAMES::ATT_FACECOLOR] = new GLBufferObject(4,GL_UNSIGNED_BYTE,GL_COLOR_ARRAY,GL_ARRAY_BUFFER);
            /*MESHCOLOR has not a buffer object associated with it. It's just a call to glColor3f. it's anyway added to the _bo arrays for sake of coherence*/
            //_bo[INT_ATT_NAMES::ATT_FIXEDCOLOR] = NULL;
            _bo[INT_ATT_NAMES::ATT_VERTTEXTURE] = new GLBufferObject(2,GL_FLOAT,GL_TEXTURE_COORD_ARRAY,GL_ARRAY_BUFFER);
            _bo[INT_ATT_NAMES::ATT_WEDGETEXTURE] = new GLBufferObject(2,GL_FLOAT,GL_TEXTURE_COORD_ARRAY,GL_ARRAY_BUFFER);
            _bo[INT_ATT_NAMES::ATT_VERTINDICES] = new GLBufferObject(3,GL_UNSIGNED_INT,GL_ELEMENT_ARRAY_BUFFER);
            _bo[INT_ATT_NAMES::ATT_EDGEINDICES] = new GLBufferObject(2,GL_UNSIGNED_INT,GL_ELEMENT_ARRAY_BUFFER);

            initMeaningfulAttsMask();
        }


        ~NotThreadSafeGLMeshAttributesMultiViewerBOManager()
        {
            _edge.clear();
            for(size_t ii = 0;ii < _bo.size();++ii)
                delete _bo[ii];
            _bo.clear();
        }

        /*MeshAttributesUpdate will force the buffer allocation only of the bo rendered at least by one viewer. */
        /*If a filter add to a mesh, for instance, a per vertex color attribute that was not previously rendered, the meshAttributesUpdate() will ignore the attribute until a viewer require explicitly to render the per-vertex-color, too*/
        /*In order to do it, please, call the setPerViewRendAtts() setting up for at least one the existing viewer (or adding a new viewer) in the RendAtts reqatts parameter the reqatts[ATT_VERTCOLOR] to true value. */  
        void meshAttributesUpdated(bool hasmeshconnectivitychanged,const RendAtts& changedrendatts)
        {
            InternalRendAtts tobeupdated(changedrendatts);
            tobeupdated[INT_ATT_NAMES::ATT_VERTINDICES] = hasmeshconnectivitychanged; 
            tobeupdated[INT_ATT_NAMES::ATT_EDGEINDICES] = hasmeshconnectivitychanged;
            for(unsigned int ii = 0;ii < INT_ATT_NAMES::enumArity();++ii)
            {
                INT_ATT_NAMES boname(ii);
                if (_bo[boname] != NULL)
                    _bo[boname]->_isvalid = (_bo[boname]->_isvalid) && !(tobeupdated[boname]);    
            }
        }

        bool getPerViewInfo(UNIQUE_VIEW_ID_TYPE viewid,PVData& data) const
        {
            typename ViewsMap::const_iterator it = _perviewreqatts.find(viewid);
            if (it == _perviewreqatts.end())
                return false;
            data = it->second;
            return true;
        }

        void setPerViewInfo(UNIQUE_VIEW_ID_TYPE viewid,const PVData& data)
        {
            ///cleanup stage...if an attribute impossible for a primitive modality is still here (it should not be...) we change the required atts into the view
            PVData copydt(data);
            for(PRIMITIVE_MODALITY pm = PRIMITIVE_MODALITY(0); pm < PR_ARITY;pm = next(pm))
                copydt._intatts[pm] = InternalRendAtts::intersectionSet(copydt._intatts[size_t(pm)],_meaningfulattsperprimitive[size_t(pm)]);
            _perviewreqatts[viewid] = copydt;
        }

		void setPerAllViewsInfo(const PVData& data)
		{
			///cleanup stage...if an attribute impossible for a primitive modality is still here (it should not be...) we change the required atts into the view
			PVData copydt(data);
			for (PRIMITIVE_MODALITY pm = PRIMITIVE_MODALITY(0); pm < PR_ARITY; pm = next(pm))
				copydt._intatts[pm] = InternalRendAtts::intersectionSet(copydt._intatts[size_t(pm)], _meaningfulattsperprimitive[size_t(pm)]);
			for (typename ViewsMap::iterator it = _perviewreqatts.begin(); it != _perviewreqatts.end(); ++it)
				it->second = copydt;
		}

        bool removeView(UNIQUE_VIEW_ID_TYPE viewid)
        {
            typename ViewsMap::iterator it = _perviewreqatts.find(viewid);
            if (it == _perviewreqatts.end())
                return false;
            _perviewreqatts.erase(viewid);
            return true;
        }

        void removeAllViews()
        {
            _perviewreqatts.clear();
        }

        void draw(UNIQUE_VIEW_ID_TYPE viewid,const std::vector<GLuint>& textid = std::vector<GLuint>()) const
        {       
            typename ViewsMap::const_iterator it = _perviewreqatts.find(viewid);
            if (it == _perviewreqatts.end())
                return;

            const PVData& dt = it->second;
            //const InternalRendAtts& atts = it->second._intatts;
<<<<<<< HEAD
            glPushAttrib(GL_ALL_ATTRIB_BITS);
            glMatrixMode(GL_MODELVIEW);
            glPushMatrix();
            glMultMatrix(_tr);

            if ((dt._glopts != NULL) && (dt._glopts->_perbbox_enabled))
                drawBBox(dt._glopts);

            if (dt.isPrimitiveActive(PR_SOLID))
            {
                bool somethingmore = dt.isPrimitiveActive(PR_WIREFRAME_EDGES) || dt.isPrimitiveActive(PR_WIREFRAME_TRIANGLES) || dt.isPrimitiveActive(PR_POINTS);
                if (somethingmore)
                {
                    glEnable(GL_POLYGON_OFFSET_FILL);
                    glPolygonOffset(1.0, 1);
                }
                drawFilledTriangles(dt._intatts[size_t(PR_SOLID)],dt._glopts,textid);
                if (somethingmore)
                    glDisable(GL_POLYGON_OFFSET_FILL);
            }

            if (dt.isPrimitiveActive(PR_WIREFRAME_EDGES) || dt.isPrimitiveActive(PR_WIREFRAME_TRIANGLES))
            {
                //InternalRendAtts tmpatts = atts;
                bool pointstoo = dt.isPrimitiveActive(PR_POINTS);

                if (pointstoo)
                {
                    glEnable(GL_POLYGON_OFFSET_FILL);
                    glPolygonOffset(1.0, 1);
                }
                bool solidtoo = dt.isPrimitiveActive(PR_SOLID);
                    
                if (dt.isPrimitiveActive(PR_WIREFRAME_TRIANGLES))
                {
                    drawWiredTriangles(dt._intatts[size_t(PR_WIREFRAME_TRIANGLES)],dt._glopts,textid);
                }
                else
                {
                    if (dt.isPrimitiveActive(PR_WIREFRAME_EDGES))
                        drawEdges(dt._intatts[size_t(PR_WIREFRAME_EDGES)],dt._glopts);
                }
                   
                if (pointstoo || solidtoo)
                    glDisable(GL_POLYGON_OFFSET_FILL);
            }     
            if (dt.isPrimitiveActive(PR_POINTS))
                drawPoints(dt._intatts[size_t(PR_POINTS)],it->second._glopts);

            glPopMatrix();
            glPopAttrib();
            glFlush();
            glFinish();
        }
=======
			drawFun(dt, textid);
        }

		
		void drawAllocatedAttributesSubset(UNIQUE_VIEW_ID_TYPE viewid,const PVData& dt, const std::vector<GLuint>& textid = std::vector<GLuint>()) const
		{
			typename ViewsMap::const_iterator it = _perviewreqatts.find(viewid);
			if (it == _perviewreqatts.end())
				return;

			PVData tmp = dt;
			
			if (!(_currallocatedboatt[INT_ATT_NAMES::ATT_VERTPOSITION]))
			{
				for (PRIMITIVE_MODALITY pm = PRIMITIVE_MODALITY(0); pm < PR_ARITY; pm = next(pm))
				{		
					tmp._pmmask[size_t(pm)] = 0;
					tmp._intatts[size_t(pm)] = InternalRendAtts();
				}
			}
			else
			{
				for (PRIMITIVE_MODALITY pm = PRIMITIVE_MODALITY(0); pm < PR_ARITY; pm = next(pm))
				{
					tmp._intatts[size_t(pm)] = InternalRendAtts::intersectionSet(tmp._intatts[size_t(pm)],_meaningfulattsperprimitive[size_t(pm)]);
					tmp._intatts[size_t(pm)] = InternalRendAtts::intersectionSet(tmp._intatts[size_t(pm)],_currallocatedboatt);
				}
			}
			drawFun(dt, textid);
		}
>>>>>>> a8e87662

        bool isBORenderingAvailable() const
        {
            return _borendering;
        }

        bool manageBuffers()
        {
            InternalRendAtts tobeallocated;
            InternalRendAtts tobedeallocated;
            InternalRendAtts tobeupdated;
            bool correctlyallocated = false;
            bool arebuffersok = checkBuffersAllocationStatus(tobeallocated,tobedeallocated,tobeupdated);
            if (!arebuffersok)
                correctlyallocated = manageAndFeedBuffersIfNeeded(tobeallocated,tobedeallocated,tobeupdated);
            if (_debugmode)
                debug(tobeallocated,tobedeallocated,tobeupdated);
            return (arebuffersok || correctlyallocated);
        }
 

        void setGLOptions(UNIQUE_VIEW_ID_TYPE viewid,const GL_OPTIONS_DERIVED_TYPE& opts)
        {
            typename ViewsMap::iterator it = _perviewreqatts.find(viewid);
            if (it == _perviewreqatts.end())
                return;
            it->second.set(opts);
        }

        void setTrMatrix(const vcg::Matrix44<typename MESH_TYPE::ScalarType>& tr)
        {
            _tr = tr;
        }

        void setDebugMode(bool isdebug)
        {
            _debugmode = isdebug;
        }

        void getLog(DebugInfo& info)
        {
            info.reset();
            info._tobedeallocated = _loginfo._tobedeallocated;
            info._tobeallocated = _loginfo._tobeallocated;
            info._tobeupdated = _loginfo._tobeupdated;

            info._currentlyallocated = _loginfo._currentlyallocated;
            info._perviewdata = _loginfo._perviewdata;
            _loginfo.reset();
        }

    private:
        void initMeaningfulAttsMask()
        {
            _meaningfulattsperprimitive[PR_POINTS][INT_ATT_NAMES::ATT_VERTPOSITION] = true; 
            _meaningfulattsperprimitive[PR_POINTS][INT_ATT_NAMES::ATT_VERTNORMAL] = true; 
            _meaningfulattsperprimitive[PR_POINTS][INT_ATT_NAMES::ATT_VERTCOLOR] = true; 
            //_meaningfulattsperprimitive[PR_POINTS][INT_ATT_NAMES::ATT_FIXEDCOLOR] = true; 
            _meaningfulattsperprimitive[PR_POINTS][INT_ATT_NAMES::ATT_VERTTEXTURE] = true;

            _meaningfulattsperprimitive[PR_WIREFRAME_EDGES][INT_ATT_NAMES::ATT_VERTPOSITION] = true; 
            _meaningfulattsperprimitive[PR_WIREFRAME_EDGES][INT_ATT_NAMES::ATT_VERTNORMAL] = true; 
            _meaningfulattsperprimitive[PR_WIREFRAME_EDGES][INT_ATT_NAMES::ATT_VERTCOLOR] = true; 
            //_meaningfulattsperprimitive[PR_WIREFRAME_EDGES][INT_ATT_NAMES::ATT_FIXEDCOLOR] = true; 
            _meaningfulattsperprimitive[PR_WIREFRAME_EDGES][INT_ATT_NAMES::ATT_EDGEINDICES] = true;

            _meaningfulattsperprimitive[PR_WIREFRAME_TRIANGLES][INT_ATT_NAMES::ATT_VERTPOSITION] = true; 
            _meaningfulattsperprimitive[PR_WIREFRAME_TRIANGLES][INT_ATT_NAMES::ATT_VERTNORMAL] = true; 
            _meaningfulattsperprimitive[PR_WIREFRAME_TRIANGLES][INT_ATT_NAMES::ATT_VERTCOLOR] = true; 
            //_meaningfulattsperprimitive[PR_WIREFRAME_TRIANGLES][INT_ATT_NAMES::ATT_FIXEDCOLOR] = true;
            _meaningfulattsperprimitive[PR_WIREFRAME_TRIANGLES][INT_ATT_NAMES::ATT_VERTINDICES] = true;

            _meaningfulattsperprimitive[PR_SOLID][INT_ATT_NAMES::ATT_VERTPOSITION] = true; 
            _meaningfulattsperprimitive[PR_SOLID][INT_ATT_NAMES::ATT_VERTNORMAL] = true; 
            _meaningfulattsperprimitive[PR_SOLID][INT_ATT_NAMES::ATT_FACENORMAL] = true; 
            _meaningfulattsperprimitive[PR_SOLID][INT_ATT_NAMES::ATT_VERTCOLOR] = true; 
            _meaningfulattsperprimitive[PR_SOLID][INT_ATT_NAMES::ATT_FACECOLOR] = true; 
            //_meaningfulattsperprimitive[PR_SOLID][INT_ATT_NAMES::ATT_FIXEDCOLOR] = true; 
            _meaningfulattsperprimitive[PR_SOLID][INT_ATT_NAMES::ATT_VERTTEXTURE] = true;
            _meaningfulattsperprimitive[PR_SOLID][INT_ATT_NAMES::ATT_WEDGETEXTURE] = true;
            _meaningfulattsperprimitive[PR_SOLID][INT_ATT_NAMES::ATT_VERTINDICES] = true;
        }

        bool hasMeshAttribute(INT_ATT_NAMES attname) const
        {
            switch(attname)
            {
            case(INT_ATT_NAMES::ATT_VERTPOSITION):
                    return true;
            case(INT_ATT_NAMES::ATT_VERTNORMAL):
                    return vcg::tri::HasPerVertexNormal(_mesh);
            case(INT_ATT_NAMES::ATT_FACENORMAL):
                return vcg::tri::HasPerFaceNormal(_mesh);
            case(INT_ATT_NAMES::ATT_VERTCOLOR):
                return vcg::tri::HasPerVertexColor(_mesh);
            case(INT_ATT_NAMES::ATT_FACECOLOR):
                return vcg::tri::HasPerFaceColor(_mesh);
            /*case(INT_ATT_NAMES::ATT_FIXEDCOLOR):
                return true;*/
            case(INT_ATT_NAMES::ATT_VERTTEXTURE):
                return vcg::tri::HasPerVertexTexCoord(_mesh);
            case(INT_ATT_NAMES::ATT_WEDGETEXTURE):
                return vcg::tri::HasPerWedgeTexCoord(_mesh);
            case(INT_ATT_NAMES::ATT_VERTINDICES):
                return (_mesh.VN() != 0) && (_mesh.FN() != 0);
            case(INT_ATT_NAMES::ATT_EDGEINDICES):
                return vcg::tri::HasPerVertexFlags(_mesh) || ((_mesh.VN() != 0) && (_mesh.FN() == 0) && (_mesh.EN() == 0));
            default:
                return false;
            }
            return false;
        }

        bool checkBuffersAllocationStatus(InternalRendAtts& tobeallocated,InternalRendAtts& tobedeallocated,InternalRendAtts& tobeupdated) const
        {
            bool somethingtodo = false;
            tobedeallocated.reset();
            tobedeallocated.reset();
            tobeupdated.reset();
            
            //bool thereisreplicatedview = isThereAReplicatedPipelineView();
            InternalRendAtts meaningfulrequiredbyatleastoneview;
            InternalRendAtts probabilyuseless;
         
            for(typename ViewsMap::const_iterator it = _perviewreqatts.begin();it != _perviewreqatts.end();++it)
            {
                for(PRIMITIVE_MODALITY pm = PRIMITIVE_MODALITY(0); pm < PR_ARITY;pm = next(pm))
                {
                    //If a primitive_modality is not rendered (== no att_VERTPOSITION) all the referred attributes by this view can be eventually deallocated IF they are not used
                    //by some other rendered primitive
                    //the vertindices is, as usual, a different case
                    if (it->second._intatts[size_t(pm)][INT_ATT_NAMES::ATT_VERTPOSITION])
                        meaningfulrequiredbyatleastoneview = InternalRendAtts::unionSet(meaningfulrequiredbyatleastoneview,it->second._intatts[size_t(pm)]);
                    else
                        probabilyuseless = InternalRendAtts::unionSet(probabilyuseless,it->second._intatts[size_t(pm)]);
                }
            }
            bool thereisreplicatedview = InternalRendAtts::replicatedPipelineNeeded(meaningfulrequiredbyatleastoneview);
            meaningfulrequiredbyatleastoneview[INT_ATT_NAMES::ATT_VERTINDICES] &= !thereisreplicatedview;
            
            InternalRendAtts reallyuseless = InternalRendAtts::complementSet(probabilyuseless,meaningfulrequiredbyatleastoneview);
            
            bool switchreplicatedindexed = (!InternalRendAtts::replicatedPipelineNeeded(_currallocatedboatt) && thereisreplicatedview) || (InternalRendAtts::replicatedPipelineNeeded(_currallocatedboatt) && !thereisreplicatedview); 

            /*in some way the vertices number changed. If i use the indexed pipeline i have to deallocate/allocate/update the vertex indices*/
            bool numvertchanged = boExpectedSize(INT_ATT_NAMES::ATT_VERTPOSITION,thereisreplicatedview) != _bo[INT_ATT_NAMES::ATT_VERTPOSITION]->_size;
            bool vertindforcedupdate = numvertchanged && meaningfulrequiredbyatleastoneview[INT_ATT_NAMES::ATT_VERTINDICES];

            InternalRendAtts probablytoallocate = InternalRendAtts::complementSet(meaningfulrequiredbyatleastoneview,_currallocatedboatt);
            InternalRendAtts probablytodeallocate = InternalRendAtts::complementSet(_currallocatedboatt,meaningfulrequiredbyatleastoneview);
            for(unsigned int ii = 0;ii < INT_ATT_NAMES::enumArity();++ii)
            {
                INT_ATT_NAMES boname(ii);
                if (_bo[boname] != NULL) 
                {
                    bool hasmeshattribute = hasMeshAttribute(boname);
                    bool isvalid = (_bo[boname]->_isvalid);               
                    bool notempty = (_bo[boname]->_size > 0);
                    if (boname != INT_ATT_NAMES::ATT_EDGEINDICES)
                    {
                        size_t sz = boExpectedSize(boname,thereisreplicatedview);

                        tobedeallocated[boname] =   (notempty && !hasmeshattribute) || 
                                                    (notempty && probablytodeallocate[boname]) ||
                                                    (notempty && reallyuseless[boname]) ||
                                                    (notempty && (_bo[boname]->_size != sz) && meaningfulrequiredbyatleastoneview[boname]) ||
                                                    (notempty && (boname == INT_ATT_NAMES::ATT_VERTINDICES) && (vertindforcedupdate));
                        tobeallocated[boname] = (hasmeshattribute && (sz > 0) && (sz != _bo[boname]->_size) && meaningfulrequiredbyatleastoneview[boname]) || 
                                                (hasmeshattribute && (sz > 0) && probablytoallocate[boname]) ||
                                                (hasmeshattribute && (boname == INT_ATT_NAMES::ATT_VERTINDICES) && (vertindforcedupdate));
                        tobeupdated[boname] = tobeallocated[boname] || (hasmeshattribute && (sz > 0) && !(isvalid) && meaningfulrequiredbyatleastoneview[boname]);
                    }
                    else 
                    {
                        bool meshchanged = ((_mesh.FN() != _meshtriangleswhenedgeindiceswerecomputed) || (_mesh.VN() != _meshverticeswhenedgeindiceswerecomputed));
                        tobedeallocated[INT_ATT_NAMES::ATT_EDGEINDICES] =   (notempty && !hasmeshattribute) || 
                                                                            (notempty && !meaningfulrequiredbyatleastoneview[INT_ATT_NAMES::ATT_EDGEINDICES]) || 
                                                                            (notempty && !(isvalid) && meshchanged);
                        tobeallocated[INT_ATT_NAMES::ATT_EDGEINDICES] = (hasmeshattribute && meaningfulrequiredbyatleastoneview[INT_ATT_NAMES::ATT_EDGEINDICES] && !(isvalid) && (meshchanged)) ||
                                                                        (hasmeshattribute && meaningfulrequiredbyatleastoneview[INT_ATT_NAMES::ATT_EDGEINDICES] && !(isvalid) && !(_currallocatedboatt[INT_ATT_NAMES::ATT_EDGEINDICES]));
                        tobeupdated[INT_ATT_NAMES::ATT_EDGEINDICES] = tobeallocated[INT_ATT_NAMES::ATT_EDGEINDICES] || 
                                                                      (hasmeshattribute && !(isvalid) && meaningfulrequiredbyatleastoneview[INT_ATT_NAMES::ATT_EDGEINDICES]) ||
                                                                      (hasmeshattribute && switchreplicatedindexed && meaningfulrequiredbyatleastoneview[INT_ATT_NAMES::ATT_EDGEINDICES]);
                    } 
                }
                somethingtodo = somethingtodo || tobeallocated[boname] || tobedeallocated[boname] || tobeupdated[boname];
            }
            return !(somethingtodo);
        }

        bool manageAndFeedBuffersIfNeeded(const InternalRendAtts& tobeallocated,const InternalRendAtts& tobedeallocated,const InternalRendAtts& tobeupdated)
        {
            if (tobeupdated[INT_ATT_NAMES::ATT_EDGEINDICES])
                updateEdgeVertIndVector();

            bool immediatemode = !(buffersMemoryManagementFunction(tobeallocated,tobedeallocated,tobeupdated));
            bool replicated = isThereAReplicatedPipelineView();

            if (immediatemode)
                return false;

            bool somethingtoupdate = false;
            for(unsigned int hh = 0;hh < INT_ATT_NAMES::enumArity();++hh)
                somethingtoupdate = somethingtoupdate || tobeupdated[hh];

            if (somethingtoupdate)
            {
                if (replicated)
                {
                    InternalRendAtts attributestobeupdated(tobeupdated);
                    //WARNING!In case we have to update the wedgetexture bo maybe (not always!) we must update also the other buffer already in memory
                    //cause the wedgetexture pipeline force a change in the order of the triangles in GPU.
                    //they are now ordered by the texture seam and not more by the triangle index!
                    if (tobeupdated[INT_ATT_NAMES::ATT_WEDGETEXTURE])
                        attributestobeupdated = _currallocatedboatt;
                    updateBuffersReplicatedPipeline(attributestobeupdated);
                }
                else
                    updateBuffersIndexedPipeline(tobeupdated);
                glFinish();
            }
            return true;
        }

        void updateEdgeVertIndVector()
        {
            _edge.clear();
            fillUniqueEdgeVector(_mesh,_edge);
            _meshverticeswhenedgeindiceswerecomputed = _mesh.VN();
            _meshtriangleswhenedgeindiceswerecomputed = _mesh.FN();
        }

        bool buffersMemoryManagementFunction(const InternalRendAtts& tobeallocated,const InternalRendAtts& tobedeallocated,const InternalRendAtts& tobeupdated)
        {
            //GLenum err = glGetError();
            bool replicated = isThereAReplicatedPipelineView();
            std::ptrdiff_t newallocatedmem = bufferObjectsMemoryRequired(tobeallocated);
            std::ptrdiff_t deallocatedmem = bufferObjectsMemoryRequired(tobedeallocated);
            ptrdiff_t zero = 0;
            std::ptrdiff_t changedsize = std::max(zero,newallocatedmem - deallocatedmem);
            //std::ptrdiff_t bomemoryrequiredbymesh = bufferObjectsMemoryRequired(_currallocatedboatt) - deallocatedmem + newallocatedmem;
            unsigned int ii = 0;
            for(typename std::vector<GLBufferObject*>::iterator it = _bo.begin();it != _bo.end();++it)
            {
                INT_ATT_NAMES boname(ii);
                //size_t sz = boExpectedSize(boname,replicated);
                //size_t dim = boExpectedDimension(boname,replicated);

                if (tobedeallocated[boname])
                    bufferDeAllocationRequested(boname); 
                ++ii;
            }

            if (!_gpumeminfo.isAdditionalMemoryAvailable(changedsize))
            {
                std::cout << "no additional memory available!!! memory required: " << changedsize << std::endl;
                ii = 0;
                for(typename std::vector<GLBufferObject*>::iterator it = _bo.begin();it != _bo.end();++it)
                {
                    INT_ATT_NAMES boname(ii);
                    size_t sz(boExpectedSize(boname,replicated));
                    //there are already valid mesh attributes properly allocated in memory but there is not enough gpu memory for the remaining mesh.
                    //we have to deallocate the previously allocated mesh attributes
                    if ((*it != NULL) && ((sz == (*it)->_size)))
                        bufferDeAllocationRequested(boname); 
                    ++ii;
                }
                _borendering = false;
                return false;
            }
            else
            {
                bool failedallocation = false;
                unsigned int ii = 0;
                typename std::vector<GLBufferObject*>::iterator it = _bo.begin();
                while((it != _bo.end()) && (!failedallocation))
                {
                    INT_ATT_NAMES boname(ii);
                    GLBufferObject* cbo = _bo[ii];
                    if (tobeallocated[boname])
                    {
                        cbo->_size = boExpectedSize(boname,replicated);
                        std::ptrdiff_t dim = boExpectedDimension(boname,replicated);
                        glGenBuffers(1, &cbo->_bohandle);
                        glBindBuffer(cbo->_target, cbo->_bohandle);
                        //we call glGetError BEFORE the glBufferData function in order to clean the error flag
                        GLenum err = glGetError();
                        //assert(err == GL_NO_ERROR);
                        glBufferData(cbo->_target, dim, NULL, GL_STATIC_DRAW);
                        err = glGetError();
                        //even if there according the MemoryInfo subclass there is enough space we were not able to allocate an attribute buffer object. We have to deallocate all the bos related to this mesh
                        failedallocation = (err == GL_OUT_OF_MEMORY) || (!_gpumeminfo.isAdditionalMemoryAvailable(dim));
                        if (!failedallocation)
                        {
                            //setBufferPointerEnableClientState(boname);
                            setBufferPointer(boname);
                            _gpumeminfo.acquiredMemory(dim);
                        }
                        cbo->_isvalid = !failedallocation;
                        _borendering = !failedallocation;
                        glBindBuffer(cbo->_target, 0);
                        _currallocatedboatt[boname] = !failedallocation;
                    }
                    else
                    {
                        //the arity of the attribute contained in the bo didn't change so i can use the old space without reallocating it
                        if (cbo != NULL)
                            cbo->_isvalid = cbo->_isvalid || tobeupdated[boname];
                    }
                    ++it;
                    ++ii;
                }
                if (failedallocation)
                   buffersDeAllocationRequested(_currallocatedboatt);
                _borendering = !failedallocation;
            }
            return _borendering;
        }

        bool updateBuffersIndexedPipeline(const InternalRendAtts& attributestobeupdated)
        {
            _chunkmap.clear();
            size_t vn = _mesh.VN();
            size_t tn = _mesh.FN();

            size_t facechunk = std::min(size_t(tn),_perbatchprim);
            size_t vertexchunk = std::min(size_t(vn),_perbatchprim);

            std::vector<vcg::Point3f> pv; //position vector
            if (attributestobeupdated[INT_ATT_NAMES::ATT_VERTPOSITION])
                pv.resize(vertexchunk);

            std::vector<vcg::Point3f> nv; //per vertex normal vector
            if (attributestobeupdated[INT_ATT_NAMES::ATT_VERTNORMAL])
                nv.resize(vertexchunk);

            std::vector<vcg::Color4b> cv; // Per vertex color vector
            if (attributestobeupdated[INT_ATT_NAMES::ATT_VERTCOLOR])
                cv.resize(vertexchunk);

            std::vector<float> tv; // per vertex texture coord vector
            if (attributestobeupdated[INT_ATT_NAMES::ATT_VERTTEXTURE])
                tv.resize(vertexchunk * 2);

            size_t chunkingpu = 0;

            for(size_t i=0;i<vn;++i)
            {
                size_t chunkindex = i % vertexchunk;
                if (attributestobeupdated[INT_ATT_NAMES::ATT_VERTPOSITION])
                    pv[chunkindex].Import(_mesh.vert[i].cP());

                if (attributestobeupdated[INT_ATT_NAMES::ATT_VERTNORMAL])
                {
                    nv[chunkindex].Import(_mesh.vert[i].cN());
                    nv[chunkindex].Normalize();
                }

                if (attributestobeupdated[INT_ATT_NAMES::ATT_VERTCOLOR])
                {
                    cv[chunkindex] = _mesh.vert[i].cC();
                }
                if (attributestobeupdated[INT_ATT_NAMES::ATT_VERTTEXTURE])
                {
                    tv[chunkindex*2+0] = _mesh.vert[i].cT().U();
                    tv[chunkindex*2+1] = _mesh.vert[i].cT().V();
                }

                if((i == vn - 1) || (chunkindex == vertexchunk - 1))
                {
                    size_t chunksize = vertexchunk;
                    if (i == vn - 1)
                        chunksize = chunkindex + 1;

                    if (attributestobeupdated[INT_ATT_NAMES::ATT_VERTPOSITION])
                    {
                        GLBufferObject* buffobj = _bo[INT_ATT_NAMES::ATT_VERTPOSITION];
                        glBindBuffer(GL_ARRAY_BUFFER, buffobj->_bohandle);
                        glBufferSubData(GL_ARRAY_BUFFER,chunkingpu * vertexchunk * buffobj->_components * buffobj->getSizeOfGLType(),buffobj->_components * buffobj->getSizeOfGLType() * chunksize,&pv[0]);
                        //std::vector<vcg::Point3f> tmppv; //position vector
                        //if (attributestobeupdated[GLMeshAttributesInfo::ATT_VERTPOSITION])
                        //    tmppv.resize(vertexchunk);
                        //glGetBufferSubData(GL_ARRAY_BUFFER,0,buffobj->_components * buffobj->getSizeOfGLType() * chunksize,&tmppv[0]);
                        glBindBuffer(GL_ARRAY_BUFFER, 0);

                    }
                    if (attributestobeupdated[INT_ATT_NAMES::ATT_VERTNORMAL])
                    {
                        GLBufferObject* buffobj = _bo[INT_ATT_NAMES::ATT_VERTNORMAL];
                        glBindBuffer(GL_ARRAY_BUFFER, buffobj->_bohandle);
                        glBufferSubData(GL_ARRAY_BUFFER,chunkingpu * vertexchunk * buffobj->_components * buffobj->getSizeOfGLType(),buffobj->_components * buffobj->getSizeOfGLType() * chunksize,&nv[0]);
                        glBindBuffer(GL_ARRAY_BUFFER, 0);
                    }
                    if (attributestobeupdated[INT_ATT_NAMES::ATT_VERTCOLOR])
                    {
                        GLBufferObject* buffobj = _bo[INT_ATT_NAMES::ATT_VERTCOLOR];
                        glBindBuffer(GL_ARRAY_BUFFER, buffobj->_bohandle);
                        glBufferSubData(GL_ARRAY_BUFFER,chunkingpu * vertexchunk * buffobj->_components * buffobj->getSizeOfGLType(),buffobj->_components * buffobj->getSizeOfGLType() * chunksize,&cv[0]);
                        glBindBuffer(GL_ARRAY_BUFFER, 0);
                    }
                    if (attributestobeupdated[INT_ATT_NAMES::ATT_VERTTEXTURE])
                    {
                        GLBufferObject* buffobj = _bo[INT_ATT_NAMES::ATT_VERTTEXTURE];
                        glBindBuffer(GL_ARRAY_BUFFER, buffobj->_bohandle);
                        glBufferSubData(GL_ARRAY_BUFFER,chunkingpu * vertexchunk * buffobj->_components * buffobj->getSizeOfGLType(),buffobj->_components * buffobj->getSizeOfGLType() * chunksize,&tv[0]);
                        glBindBuffer(GL_ARRAY_BUFFER, 0);
                    }
                    glFinish();
                    ++chunkingpu;
                }
            }

            pv.clear();
            nv.clear();
            cv.clear();
            tv.clear();

            chunkingpu = 0;
            std::vector<GLuint> ti(facechunk * 3);
            for(size_t i=0;i<tn;++i)
            {
                size_t chunkindex = i % facechunk;

                ti[chunkindex * 3 + 0] = GLuint(vcg::tri::Index(_mesh,_mesh.face[i].V(0)));
                ti[chunkindex * 3 + 1] = GLuint(vcg::tri::Index(_mesh,_mesh.face[i].V(1)));
                ti[chunkindex * 3 + 2] = GLuint(vcg::tri::Index(_mesh,_mesh.face[i].V(2)));

                if((i == tn - 1) || (chunkindex == facechunk - 1))
                {
                    size_t chunksize = facechunk;
                    if (i == tn - 1)
                        chunksize = chunkindex + 1;

                    if (attributestobeupdated[INT_ATT_NAMES::ATT_VERTINDICES])
                    {
                        glBindBuffer(GL_ELEMENT_ARRAY_BUFFER, _bo[INT_ATT_NAMES::ATT_VERTINDICES]->_bohandle);
                        glBufferSubData(GL_ELEMENT_ARRAY_BUFFER,chunkingpu * facechunk *  _bo[INT_ATT_NAMES::ATT_VERTINDICES]->_components *  _bo[INT_ATT_NAMES::ATT_VERTINDICES]->getSizeOfGLType(),_bo[INT_ATT_NAMES::ATT_VERTINDICES]->_components *  _bo[INT_ATT_NAMES::ATT_VERTINDICES]->getSizeOfGLType() * chunksize,&ti[0]);
                        glBindBuffer(GL_ELEMENT_ARRAY_BUFFER, 0);
                    }
                    ++chunkingpu;
                }
            }
            if ((attributestobeupdated[INT_ATT_NAMES::ATT_EDGEINDICES]) && (_edge.size() > 0))
            {
                glBindBuffer(GL_ELEMENT_ARRAY_BUFFER, _bo[INT_ATT_NAMES::ATT_EDGEINDICES]->_bohandle);
                glBufferSubData(GL_ELEMENT_ARRAY_BUFFER,0,_bo[INT_ATT_NAMES::ATT_EDGEINDICES]->_components *  _edge.size() * _bo[INT_ATT_NAMES::ATT_EDGEINDICES]->getSizeOfGLType(),&_edge[0]);
                glBindBuffer(GL_ELEMENT_ARRAY_BUFFER, 0);
            }
            return true;
        }

        bool isThereAReplicatedPipelineView() const
        {
            bool replicated = false;
            for(typename ViewsMap::const_iterator it = _perviewreqatts.begin();it != _perviewreqatts.end();++it)
            {
                //There is a replicated pipeline only if the att[ATT_VERTPOSITION] is true, otherwise is a spurious replicated view
                for(size_t pm = 0; pm < size_t(PR_ARITY);++pm) 
                    replicated = replicated || (InternalRendAtts::replicatedPipelineNeeded(it->second._intatts[pm]) && (it->second._pmmask.test(pm)));
            }
            return replicated;
        }

        bool isThereAnEdgesView() const
        {
            bool isthereaquadview = false;
            for(typename ViewsMap::const_iterator it = _perviewreqatts.begin();it != _perviewreqatts.end();++it)
                isthereaquadview = (it->second._intatts[size_t(PR_WIREFRAME_EDGES)][INT_ATT_NAMES::ATT_VERTPOSITION]) || isthereaquadview;
			return isthereaquadview;
        }


        bool updateBuffersReplicatedPipeline(const InternalRendAtts& attributestobeupdated)
        {
            size_t tn = _mesh.fn;

            size_t facechunk = std::min(size_t(tn),_perbatchprim);

            std::vector<vcg::Point3f> rpv; //position vector
            if (attributestobeupdated[INT_ATT_NAMES::ATT_VERTPOSITION])
                rpv.resize(facechunk * 3);

            std::vector<vcg::Point3f> rnv; //per vertex normal vector
            if (attributestobeupdated[INT_ATT_NAMES::ATT_VERTNORMAL])
                rnv.resize(facechunk * 3);

            std::vector<vcg::Point3f> rfnv; //per face normal vector
            if (attributestobeupdated[INT_ATT_NAMES::ATT_FACENORMAL])
                rfnv.resize(facechunk * 3);

            std::vector<vcg::Color4b> rcv; // Per vertex color vector
            if (attributestobeupdated[INT_ATT_NAMES::ATT_VERTCOLOR])
                rcv.resize(facechunk * 3);

            std::vector<vcg::Color4b> rfcv; // Per vertex color vector
            if (attributestobeupdated[INT_ATT_NAMES::ATT_FACECOLOR])
                rfcv.resize(facechunk * 3);

            std::vector<float> rtv; // per vertex texture coord vector
            if (attributestobeupdated[INT_ATT_NAMES::ATT_VERTTEXTURE])
                rtv.resize(facechunk * 3 * 2);

            std::vector<float> rwtv; // per wedge texture coord vector
            if (attributestobeupdated[INT_ATT_NAMES::ATT_WEDGETEXTURE])
                rwtv.resize(facechunk * 3 * 2);

            size_t chunkingpu = 0;

            //it's a map containing for each texture seams n a vector of all the triangle index ranges having n has texture seam
            //Suppose that in a mesh we have
            //TXS_0{t0,t1,t2,t3}, TXS_4{t4,t5},TXS_0{t6},TXS_-1{t7,t8,t9},TXS_4{t10,t11}
            //so chunkMap will contain
            // -1 -> [<t7,t9>]
            //  0 -> [<t0,t3>,<t6,t6>]
            //  4 -> [<t4,t5>,<t10,t11>]
            //
            //if the map has no-texture coords at all in order to unify the code we fill the ChunkMap with texture seam -1 and a single triangle range going from face_0 to face_n-1


            if (attributestobeupdated[INT_ATT_NAMES::ATT_WEDGETEXTURE] || attributestobeupdated[INT_ATT_NAMES::ATT_VERTTEXTURE])
            {
                _chunkmap.clear();
                if (attributestobeupdated[INT_ATT_NAMES::ATT_WEDGETEXTURE])
                    fillchunkMap();
                else
                    if(attributestobeupdated[INT_ATT_NAMES::ATT_VERTTEXTURE])
                        _chunkmap[0].push_back(std::make_pair(0,tn-1));
            }

            //default case: no texture is required to be rendered but a non texture attribute has to be updated
            //we have to init the _chunkmap with just one entry (-1...that means no texture) referring all the triangles in the mesh
            if ((!_currallocatedboatt[INT_ATT_NAMES::ATT_VERTTEXTURE] && !_currallocatedboatt[INT_ATT_NAMES::ATT_WEDGETEXTURE]) &&
                (attributestobeupdated[INT_ATT_NAMES::ATT_VERTPOSITION] ||
                attributestobeupdated[INT_ATT_NAMES::ATT_VERTNORMAL] || attributestobeupdated[INT_ATT_NAMES::ATT_FACENORMAL] ||
                attributestobeupdated[INT_ATT_NAMES::ATT_VERTCOLOR] || attributestobeupdated[INT_ATT_NAMES::ATT_FACECOLOR]))
            {
                _chunkmap.clear();
                _chunkmap[-1].push_back(std::make_pair(0,tn-1));
            }

            int t = 0;
            if (attributestobeupdated[INT_ATT_NAMES::ATT_WEDGETEXTURE] || attributestobeupdated[INT_ATT_NAMES::ATT_VERTTEXTURE])
            {
                _texindnumtriangles.clear();
                _texindnumtriangles.resize(_chunkmap.size());
            }
            
            std::vector<GLuint> vpatlas;
            if (attributestobeupdated[INT_ATT_NAMES::ATT_EDGEINDICES])
                vpatlas.resize(_mesh.VN(),UINT_MAX);

            int faceind = 0;
            size_t chunkindex = faceind;
			GLuint triangles = 0;


            for(ChunkMap::const_iterator mit = _chunkmap.begin();mit != _chunkmap.end();++mit)
            {
                for (ChunkVector::const_iterator cit = mit->second.begin();cit != mit->second.end();++cit)
                {
                    for(size_t indf = cit->first;indf<=cit->second;++indf)
                    {
                        chunkindex = faceind % facechunk;
                        if (attributestobeupdated[INT_ATT_NAMES::ATT_VERTPOSITION])
                        {
                            rpv[chunkindex*3+0].Import(_mesh.face[indf].V(0)->P());
                            rpv[chunkindex*3+1].Import(_mesh.face[indf].V(1)->P());
                            rpv[chunkindex*3+2].Import(_mesh.face[indf].V(2)->P());
                        }
                        if (attributestobeupdated[INT_ATT_NAMES::ATT_VERTNORMAL])
                        {
                            rnv[chunkindex*3+0].Import(_mesh.face[indf].V(0)->N().Normalize());
                            rnv[chunkindex*3+1].Import(_mesh.face[indf].V(1)->N().Normalize());
                            rnv[chunkindex*3+2].Import(_mesh.face[indf].V(2)->N().Normalize());
                        }

                        if (attributestobeupdated[INT_ATT_NAMES::ATT_FACENORMAL])
                        {
                            rfnv[chunkindex*3+0].Import(_mesh.face[indf].N().Normalize());
                            rfnv[chunkindex*3+1].Import(_mesh.face[indf].N().Normalize());
                            rfnv[chunkindex*3+2].Import(_mesh.face[indf].N().Normalize());
                        }

                        if ((attributestobeupdated[INT_ATT_NAMES::ATT_VERTCOLOR]))
                        {
                            rcv[chunkindex*3+0] = _mesh.face[indf].V(0)->C();
                            rcv[chunkindex*3+1] = _mesh.face[indf].V(1)->C();
                            rcv[chunkindex*3+2] = _mesh.face[indf].V(2)->C();
                        }

                        if ((attributestobeupdated[INT_ATT_NAMES::ATT_FACECOLOR]))
                        {
                            rfcv[chunkindex*3+0] = _mesh.face[indf].C();
                            rfcv[chunkindex*3+1] = _mesh.face[indf].C();
                            rfcv[chunkindex*3+2] = _mesh.face[indf].C();
                        }

                        if (attributestobeupdated[INT_ATT_NAMES::ATT_VERTTEXTURE])
                        {
                            rtv[chunkindex*6+0]=float(_mesh.face[indf].V(0)->T().U());
                            rtv[chunkindex*6+1]=float(_mesh.face[indf].V(0)->T().V());
                            rtv[chunkindex*6+2]=float(_mesh.face[indf].V(1)->T().U());
                            rtv[chunkindex*6+3]=float(_mesh.face[indf].V(1)->T().V());
                            rtv[chunkindex*6+4]=float(_mesh.face[indf].V(2)->T().U());
                            rtv[chunkindex*6+5]=float(_mesh.face[indf].V(2)->T().V());
                        }

                        if (attributestobeupdated[INT_ATT_NAMES::ATT_WEDGETEXTURE])
                        {
                            rwtv[chunkindex*6+0]=float(_mesh.face[indf].WT(0).U());
                            rwtv[chunkindex*6+1]=float(_mesh.face[indf].WT(0).V());
                            rwtv[chunkindex*6+2]=float(_mesh.face[indf].WT(1).U());
                            rwtv[chunkindex*6+3]=float(_mesh.face[indf].WT(1).V());
                            rwtv[chunkindex*6+4]=float(_mesh.face[indf].WT(2).U());
                            rwtv[chunkindex*6+5]=float(_mesh.face[indf].WT(2).V());
                        }

                        if (attributestobeupdated[INT_ATT_NAMES::ATT_EDGEINDICES])
                        {
                            for (int ii = 0;ii < 3;++ii)
                            {
                                size_t v = vcg::tri::Index(_mesh,_mesh.face[indf].V(ii));
                                if (vpatlas[v] == UINT_MAX)
                                    vpatlas[v] = faceind*3+ii;
                            }
                        }


                        if((faceind == tn - 1) || (chunkindex == facechunk - 1))
                        {
                            size_t chunksize = facechunk;
                            if (faceind == tn - 1)
                                chunksize = chunkindex + 1;

                            if (attributestobeupdated[INT_ATT_NAMES::ATT_VERTPOSITION])
                            {
                                GLBufferObject* buffobj = _bo[INT_ATT_NAMES::ATT_VERTPOSITION];
                                glBindBuffer(GL_ARRAY_BUFFER, buffobj->_bohandle);
                                glBufferSubData(GL_ARRAY_BUFFER,chunkingpu * facechunk * 3 * buffobj->_components * buffobj->getSizeOfGLType(),3 * buffobj->_components * buffobj->getSizeOfGLType() * chunksize,&rpv[0]);
                                glBindBuffer(GL_ARRAY_BUFFER, 0);
                            }

                            if (attributestobeupdated[INT_ATT_NAMES::ATT_VERTNORMAL])
                            {
                                GLBufferObject* buffobj = _bo[INT_ATT_NAMES::ATT_VERTNORMAL];
                                glBindBuffer(GL_ARRAY_BUFFER, buffobj->_bohandle);
                                glBufferSubData(GL_ARRAY_BUFFER,chunkingpu * facechunk * 3 * buffobj->_components * buffobj->getSizeOfGLType(),3 * buffobj->_components * buffobj->getSizeOfGLType() * chunksize,&rnv[0]);
                                glBindBuffer(GL_ARRAY_BUFFER, 0);
                            }

                            if (attributestobeupdated[INT_ATT_NAMES::ATT_FACENORMAL])
                            {
                                GLBufferObject* buffobj = _bo[INT_ATT_NAMES::ATT_FACENORMAL];
                                glBindBuffer(GL_ARRAY_BUFFER, buffobj->_bohandle);
                                glBufferSubData(GL_ARRAY_BUFFER,chunkingpu * facechunk * 3 * buffobj->_components * buffobj->getSizeOfGLType(),3 * buffobj->_components * buffobj->getSizeOfGLType() * chunksize,&rfnv[0]);
                                glBindBuffer(GL_ARRAY_BUFFER, 0);
                            }

                            if (attributestobeupdated[INT_ATT_NAMES::ATT_VERTCOLOR])
                            {
                                GLBufferObject* buffobj = _bo[INT_ATT_NAMES::ATT_VERTCOLOR];
                                glBindBuffer(GL_ARRAY_BUFFER, buffobj->_bohandle);
                                glBufferSubData(GL_ARRAY_BUFFER,chunkingpu * facechunk * 3 *buffobj->_components * buffobj->getSizeOfGLType(),3 * buffobj->_components * buffobj->getSizeOfGLType() * chunksize,&rcv[0]);
                                glBindBuffer(GL_ARRAY_BUFFER, 0);
                            }

                            if (attributestobeupdated[INT_ATT_NAMES::ATT_FACECOLOR])
                            {
                                GLBufferObject* buffobj = _bo[INT_ATT_NAMES::ATT_FACECOLOR];
                                glBindBuffer(GL_ARRAY_BUFFER, buffobj->_bohandle);
                                glBufferSubData(GL_ARRAY_BUFFER,chunkingpu * facechunk * 3 *buffobj->_components * buffobj->getSizeOfGLType(),3 * buffobj->_components * buffobj->getSizeOfGLType() * chunksize,&rfcv[0]);
                                glBindBuffer(GL_ARRAY_BUFFER, 0);
                            }

                            if (attributestobeupdated[INT_ATT_NAMES::ATT_VERTTEXTURE])
                            {
                                GLBufferObject* buffobj = _bo[INT_ATT_NAMES::ATT_VERTTEXTURE];
                                glBindBuffer(GL_ARRAY_BUFFER, buffobj->_bohandle);
                                glBufferSubData(GL_ARRAY_BUFFER,chunkingpu * facechunk * 3 *buffobj->_components * buffobj->getSizeOfGLType(),3 * buffobj->_components * buffobj->getSizeOfGLType() * chunksize,&rtv[0]);
                                glBindBuffer(GL_ARRAY_BUFFER, 0);
                            }

                            if (attributestobeupdated[INT_ATT_NAMES::ATT_WEDGETEXTURE])
                            {
                                GLBufferObject* buffobj = _bo[INT_ATT_NAMES::ATT_WEDGETEXTURE];
                                glBindBuffer(GL_ARRAY_BUFFER, buffobj->_bohandle);
                                glBufferSubData(GL_ARRAY_BUFFER,chunkingpu * facechunk * 3 *buffobj->_components * buffobj->getSizeOfGLType(),3 * buffobj->_components * buffobj->getSizeOfGLType() * chunksize,&rwtv[0]);
                                glBindBuffer(GL_ARRAY_BUFFER, 0);
                            }

                            ++chunkingpu;
                        }
                        ++faceind;
                    }
                    triangles += cit->second - cit->first + 1;
                }

                if ((attributestobeupdated[INT_ATT_NAMES::ATT_EDGEINDICES]) && (_edge.size() > 0)) 
                {
                    for(typename std::vector<EdgeVertInd>::iterator it = _edge.begin();it != _edge.end();++it)
                    {
                        it->_v[0] = vpatlas[it->_v[0]];
                        it->_v[1] = vpatlas[it->_v[1]];
                    }

                    GLBufferObject* buffobj = _bo[INT_ATT_NAMES::ATT_EDGEINDICES];
                    glBindBuffer(GL_ELEMENT_ARRAY_BUFFER, buffobj->_bohandle);
                    glBufferSubData(GL_ELEMENT_ARRAY_BUFFER,0,buffobj->_components * buffobj->getSizeOfGLType() * _edge.size(),&_edge[0]);
                    glBindBuffer(GL_ELEMENT_ARRAY_BUFFER, 0);
                }

                if (attributestobeupdated[INT_ATT_NAMES::ATT_WEDGETEXTURE] || attributestobeupdated[INT_ATT_NAMES::ATT_VERTTEXTURE])
                    _texindnumtriangles[t] = std::make_pair(mit->first,triangles);
                ++t;
            }

            //return (k != tn)
            //    throw MeshLabException("Mesh has not been properly partitioned");
            return true;
        }

        void buffersDeAllocationRequested(const InternalRendAtts& rq)
        {
            for(unsigned int ii = 0;ii < INT_ATT_NAMES::enumArity();++ii)
            {
                INT_ATT_NAMES boname(ii);
                if ((_bo[ii] != NULL) && (rq[boname]))
                    bufferDeAllocationRequested(boname);
            }
        }

        void bufferDeAllocationRequested(INT_ATT_NAMES att)
        {
            unsigned int ind(att);
            if ((ind < 0) || (ind >= (unsigned int) _bo.size()))
                return;
            GLBufferObject* bobj = _bo[ind];
            if (bobj == NULL)
                return;

            if ((att != INT_ATT_NAMES::ATT_VERTINDICES) && (att != INT_ATT_NAMES::ATT_EDGEINDICES) /*&& (att != INT_ATT_NAMES::ATT_FIXEDCOLOR)*/)
            {
                glDisableClientState(bobj->_clientstatetag);
            }
			//glBufferData(bobj->_target, sizeof(vcg::Point3f)*_primitivebatch, 0, GL_DYNAMIC_DRAW);
            glDeleteBuffers(1,&(bobj->_bohandle));
            glFlush();
            glFinish();

            if (bobj->_size > 0)
                //we don't use dim cause dim is the value that is going to be allocated, instead use (*it)->_size * (*it)->getSizeOfGLType() is the value already in the buffer
                _gpumeminfo.releasedMemory(bobj->_size * bobj->getSizeOfGLType());
            bobj->_isvalid = false;
            bobj->_size = 0;
            _currallocatedboatt[att] = false; 
        }

        std::ptrdiff_t bufferObjectsMemoryRequired(const InternalRendAtts& rqatt) const
        {
            bool replicated = InternalRendAtts::replicatedPipelineNeeded(rqatt);
            std::ptrdiff_t result(0);

            for(unsigned int ii = 0;ii < INT_ATT_NAMES::enumArity();++ii)
            {
                INT_ATT_NAMES nm(ii);
                if (rqatt[nm])
                    result += (std::ptrdiff_t) boExpectedDimension(nm,replicated);
            }
            return result;
        }

        //expected number of cells should have the required bo
        //generateindex is true when i have a triangle based mesh
        //				is false when i have a point based mesh
        size_t boExpectedSize(INT_ATT_NAMES name,bool replicatedpipeline) const
        {
            try
            {
                
                GLBufferObject& cbo = *_bo.at((unsigned int) name);
                size_t vertnum(_mesh.VN());
                size_t facenum(_mesh.FN());

                switch((unsigned int) name)
                {
                case(INT_ATT_NAMES::ATT_VERTPOSITION):
                case(INT_ATT_NAMES::ATT_VERTNORMAL):
                case(INT_ATT_NAMES::ATT_VERTCOLOR):
                case(INT_ATT_NAMES::ATT_VERTTEXTURE):
                    {
                        if (replicatedpipeline)
                            return facenum * 3 * cbo._components;
                        else
                            return vertnum * cbo._components;
                    }

                case(INT_ATT_NAMES::ATT_FACENORMAL):
                case(INT_ATT_NAMES::ATT_FACECOLOR):
                case(INT_ATT_NAMES::ATT_WEDGETEXTURE):
                    {
                        if (replicatedpipeline)
                            return facenum * 3 * cbo._components;
                        else
                            return 0;
                    }
                case(INT_ATT_NAMES::ATT_VERTINDICES):
                    {
                        if (replicatedpipeline)
                            return 0;
                        else
                            return facenum * cbo._components;
                    }
                case(INT_ATT_NAMES::ATT_EDGEINDICES):
                    {
                        return _edge.size() * cbo._components;
                    }

                default : break;
                }
            }
            catch(std::out_of_range& /*exc*/)
            {
                return 0;
            }
            return 0;
        }

        size_t boExpectedDimension(INT_ATT_NAMES name,bool replicatedpipeline) const
        {
            try
            {
                size_t sz = boExpectedSize(name,replicatedpipeline);
                unsigned int ind = (unsigned int) name;
                GLBufferObject* cbo = _bo.at(ind);
                if (cbo == NULL)
                    return 0;
                else
                    return sz * cbo->getSizeOfGLType();
            }
            catch(std::out_of_range& /*exc*/)
            {
                return 0;
            }
            return 0;
        }

		void drawFun(const PVData& dt, const std::vector<GLuint>& textid = std::vector<GLuint>()) const
		{
			glPushAttrib(GL_ALL_ATTRIB_BITS);
			glMatrixMode(GL_MODELVIEW);
			glPushMatrix();
			glMultMatrix(_tr);

			if ((dt._glopts != NULL) && (dt._glopts->_perbbox_enabled))
				drawBBox(dt._glopts);

			if (dt.isPrimitiveActive(PR_SOLID))
			{
				bool somethingmore = dt.isPrimitiveActive(PR_WIREFRAME_EDGES) || dt.isPrimitiveActive(PR_WIREFRAME_TRIANGLES) || dt.isPrimitiveActive(PR_POINTS);
				if (somethingmore)
				{
					glEnable(GL_POLYGON_OFFSET_FILL);
					glPolygonOffset(1.0, 1);
				}
				drawFilledTriangles(dt._intatts[size_t(PR_SOLID)], dt._glopts, textid);
				if (somethingmore)
					glDisable(GL_POLYGON_OFFSET_FILL);
			}

			if (dt.isPrimitiveActive(PR_WIREFRAME_EDGES) || dt.isPrimitiveActive(PR_WIREFRAME_TRIANGLES))
			{
				//InternalRendAtts tmpatts = atts;
				bool pointstoo = dt.isPrimitiveActive(PR_POINTS);

				if (pointstoo)
				{
					glEnable(GL_POLYGON_OFFSET_FILL);
					glPolygonOffset(1.0, 1);
				}
				bool solidtoo = dt.isPrimitiveActive(PR_SOLID);

				/*EDGE    |     TRI     |    DRAW
				---------------------------------
				  TRUE         TRUE         EDGE
				  TRUE         FALSE        EDGE
				  FALSE        TRUE         TRI
				  FALSE        FALSE        NOTHING */

				if (dt.isPrimitiveActive(PR_WIREFRAME_EDGES))
					drawEdges(dt._intatts[size_t(PR_WIREFRAME_EDGES)], dt._glopts);
				else
				{
					if (dt.isPrimitiveActive(PR_WIREFRAME_TRIANGLES))
					{
						drawWiredTriangles(dt._intatts[size_t(PR_WIREFRAME_TRIANGLES)], dt._glopts, textid);
					}
				}

				if (pointstoo || solidtoo)
					glDisable(GL_POLYGON_OFFSET_FILL);
			}
			if (dt.isPrimitiveActive(PR_POINTS))
				drawPoints(dt._intatts[size_t(PR_POINTS)], dt._glopts,textid);

			glPopMatrix();
			glPopAttrib();
			glFlush();
			glFinish();
		}

        void drawFilledTriangles(const InternalRendAtts& req,const GL_OPTIONS_DERIVED_TYPE* glopts,const std::vector<GLuint>& textureindex = std::vector<GLuint>()) const
        {
            if (_mesh.VN() == 0)
                return;

            glPushAttrib(GL_ALL_ATTRIB_BITS);
  
            bool isgloptsvalid = (glopts != NULL);
            
            if (isgloptsvalid && glopts->_persolid_noshading)
                glDisable(GL_LIGHTING);
            else
                if ((!isgloptsvalid) ||  (req[INT_ATT_NAMES::ATT_VERTNORMAL]) || (req[INT_ATT_NAMES::ATT_FACENORMAL]))
                {
                    glEnable(GL_LIGHTING);
                }

            glEnable(GL_COLOR_MATERIAL);
            if ((isgloptsvalid) && (glopts->_persolid_fixed_color_enabled))
                glColor(glopts->_persolid_fixed_color);
            else
            {
                if ((isgloptsvalid) && (glopts->_persolid_mesh_color_enabled))
                    glColor(_mesh.C());
                else
                {
                    if ((req[INT_ATT_NAMES::ATT_VERTCOLOR]) || (req[INT_ATT_NAMES::ATT_FACECOLOR]))
                        glColorMaterial(GL_FRONT_AND_BACK,GL_AMBIENT_AND_DIFFUSE);
                    else
                        glColor(vcg::Color4b(vcg::Color4b::LightGray));
                }
            }

            if (isBORenderingAvailable())
                drawTrianglesBO(req,textureindex);
            else
                drawTrianglesIM(req,textureindex);

            glPopAttrib();
        }


        void drawWiredTriangles(const InternalRendAtts& req,const GL_OPTIONS_DERIVED_TYPE* glopts,const std::vector<GLuint>& textureindex = std::vector<GLuint>()) const
        {
            if (_mesh.VN() == 0)
                return;
            glPushAttrib(GL_ALL_ATTRIB_BITS);
            
           
            bool isgloptsvalid = (glopts != NULL);

            if (isgloptsvalid && glopts->_perwire_noshading)
                glDisable(GL_LIGHTING);
            else 
                if ((!isgloptsvalid) || (req[INT_ATT_NAMES::ATT_VERTNORMAL]))
                {
                    glEnable(GL_LIGHTING);
                }
                
            glEnable(GL_COLOR_MATERIAL);
            if ((isgloptsvalid) && (glopts->_perwire_fixed_color_enabled))
                glColor(glopts->_perwire_fixed_color);
            else
            {
                if ((isgloptsvalid) && (glopts->_perwire_mesh_color_enabled))
                    glColor(_mesh.C());
                else
                {
                    if (req[INT_ATT_NAMES::ATT_VERTCOLOR])
                        glColorMaterial(GL_FRONT_AND_BACK,GL_AMBIENT_AND_DIFFUSE);
                    else
                        glColor(vcg::Color4b(vcg::Color4b::DarkGray));
                }
            }
            float linewidth = 1.0f;
            if (isgloptsvalid)
                linewidth = glopts->_perwire_wirewidth;
            glLineWidth(linewidth);
            glPolygonMode(GL_FRONT_AND_BACK, GL_LINE);

            if (isBORenderingAvailable())
                drawTrianglesBO(req,textureindex);
            else
                drawTrianglesIM(req,textureindex);

            glPolygonMode(GL_FRONT_AND_BACK, GL_FILL);
            glPopAttrib();
        }

        void drawTrianglesBO(const InternalRendAtts& req,const std::vector<GLuint>& textureindex = std::vector<GLuint>()) const
        {
            updateClientState(req);

            bool replicated = InternalRendAtts::replicatedPipelineNeeded(_currallocatedboatt);

            if (replicated)
            {
                //qDebug("Replicated drawing");
                int firsttriangleoffset = 0;
                if(!req[INT_ATT_NAMES::ATT_VERTTEXTURE] && !req[INT_ATT_NAMES::ATT_WEDGETEXTURE])
                {
                    glDisable(GL_TEXTURE_2D);
                    glDrawArrays(GL_TRIANGLES,0,_mesh.fn * 3);
                }
                else
                {
                    glEnable(GL_TEXTURE_2D);
                    for(std::vector< std::pair<short,GLuint> >::const_iterator it = _texindnumtriangles.begin();it != _texindnumtriangles.end();++it)
                    {
                        if ((it->first != -1) && (it->first < textureindex.size()))
                            glBindTexture(GL_TEXTURE_2D,textureindex[it->first]);
                        else
                            glBindTexture(GL_TEXTURE_2D,0);
                        glDrawArrays(GL_TRIANGLES,firsttriangleoffset,it->second * 3 - firsttriangleoffset);
                        firsttriangleoffset = it->second * 3;
                    }
                    glBindTexture(GL_TEXTURE_2D,0);
                    glDisable(GL_TEXTURE_2D);
                }

            }
            else
            {
                if(req[INT_ATT_NAMES::ATT_VERTTEXTURE])
                {
                    if (textureindex.size() > 0)
                    {
                        glEnable(GL_TEXTURE_2D);
                        glBindTexture(GL_TEXTURE_2D,textureindex[0]);
                    }
                }
                else
                    glDisable(GL_TEXTURE_2D);

                if  (_bo[INT_ATT_NAMES::ATT_VERTINDICES]->_isvalid)
                {
                    //qDebug("Indexed drawing");
                    glBindBuffer(GL_ELEMENT_ARRAY_BUFFER,_bo[INT_ATT_NAMES::ATT_VERTINDICES]->_bohandle);
                    glDrawElements( GL_TRIANGLES, _mesh.FN() * _bo[INT_ATT_NAMES::ATT_VERTINDICES]->_components,GL_UNSIGNED_INT ,NULL);
                    glBindBuffer(GL_ELEMENT_ARRAY_BUFFER, 0);   

                }

                glBindTexture(GL_TEXTURE_2D,0);
                glDisable(GL_TEXTURE_2D);
            }
            InternalRendAtts tmp;
            updateClientState(tmp);
            glBindBuffer(GL_ELEMENT_ARRAY_BUFFER,0);
            glBindBuffer(GL_ARRAY_BUFFER,0);
        }

        void drawTrianglesIM(const InternalRendAtts& req,const std::vector<GLuint>& textureindex = std::vector<GLuint>()) const
        {
            if(_mesh.fn==0)
                return;

            bool vn = req[INT_ATT_NAMES::ATT_VERTNORMAL] && vcg::tri::HasPerVertexNormal(_mesh);
            bool fn = req[INT_ATT_NAMES::ATT_FACENORMAL] && vcg::tri::HasPerFaceNormal(_mesh);
            bool vc = req[INT_ATT_NAMES::ATT_VERTCOLOR] && vcg::tri::HasPerVertexColor(_mesh);
            bool fc = req[INT_ATT_NAMES::ATT_FACECOLOR] && vcg::tri::HasPerFaceColor(_mesh);
            bool vt = req[INT_ATT_NAMES::ATT_VERTTEXTURE] && vcg::tri::HasPerVertexTexCoord(_mesh);
            bool wt = req[INT_ATT_NAMES::ATT_WEDGETEXTURE] && vcg::tri::HasPerWedgeTexCoord(_mesh);


            //typename MESHTYPE::FaceContainer::iterator fp;
            typename MESH_TYPE::FaceIterator fi = _mesh.face.begin();

            short curtexname=-1;
            if(wt)
            {
                curtexname=(*fi).WT(0).n();
                if ((curtexname >= 0) && (curtexname < (int)textureindex.size()))
                {
                    glEnable(GL_TEXTURE_2D);
                    glBindTexture(GL_TEXTURE_2D,textureindex[curtexname]);
                }
                else
                {
                    glDisable(GL_TEXTURE_2D);
                }
            }

            if(vt && !textureindex.empty()) // in the case of per vertex tex coord we assume that we have a SINGLE texture.
            {
                curtexname = 0;
                glEnable(GL_TEXTURE_2D);
                glBindTexture(GL_TEXTURE_2D,textureindex[curtexname]);
            }

            glBegin(GL_TRIANGLES);

            while(fi!=_mesh.face.end())
            {
                typename MESH_TYPE::FaceType & f = *fi;
                if(!f.IsD())
                {
                    if(wt)
                        if(f.WT(0).n() != curtexname)
                        {
                            curtexname=(*fi).WT(0).n();
                            glEnd();

                            if (curtexname >= 0)
                            {
                                glEnable(GL_TEXTURE_2D);
                                if(!textureindex.empty())
                                    glBindTexture(GL_TEXTURE_2D,textureindex[curtexname]);
                            }
                            else
                            {
                                glDisable(GL_TEXTURE_2D);
                            }

                            glBegin(GL_TRIANGLES);
                        }

                        if(fn)
                            glNormal(f.cN());
                        if(vn)
                            glNormal(f.V(0)->cN());

                        if(fc)
                            glColor(f.C());
                        if(vc)
                            glColor(f.V(0)->C());
                        if(vt)
                            glTexCoord(f.V(0)->T().P());
                        if(wt)
                            glTexCoord(f.WT(0).t(0));
                        glVertex(f.V(0)->P());

                        if(vn)
                            glNormal(f.V(1)->cN());
                        if(vc)
                            glColor(f.V(1)->C());
                        if(vt)
                            glTexCoord(f.V(1)->T().P());
                        if(wt)
                            glTexCoord(f.WT(1).t(0));
                        glVertex(f.V(1)->P());

                        if(vn)
                            glNormal(f.V(2)->cN());
                        if(vc)
                            glColor(f.V(2)->C());
                        if(vt)
                            glTexCoord(f.V(2)->T().P());
                        if(wt)
                            glTexCoord(f.WT(2).t(0));
                        glVertex(f.V(2)->P());
                }
                ++fi;
            }

            glEnd();
        }

        void drawPoints(const InternalRendAtts& req,GL_OPTIONS_DERIVED_TYPE* glopts, const std::vector<GLuint>& textureindex = std::vector<GLuint>()) const
        {
            if (_mesh.VN() == 0)
                return;
            glPushAttrib(GL_ALL_ATTRIB_BITS);
            

            bool isgloptsvalid = (glopts != NULL);        

            
<<<<<<< HEAD
            if (isgloptsvalid && glopts->_perpoint_noshading)
=======
            if ((isgloptsvalid && glopts->_perpoint_noshading) || (isgloptsvalid && glopts->_perpoint_dot_enabled))
>>>>>>> a8e87662
                glDisable(GL_LIGHTING);
            else 
                if ((!isgloptsvalid) ||  req[INT_ATT_NAMES::ATT_VERTNORMAL])
                {
                    glEnable(GL_LIGHTING);
                }

            glEnable(GL_COLOR_MATERIAL);
            if ((isgloptsvalid) && ((glopts->_perpoint_fixed_color_enabled) || (glopts->_perpoint_mesh_color_enabled))){
                if (glopts->_perpoint_fixed_color_enabled)
                    glColor(glopts->_perpoint_fixed_color);
                else
                    glColor(_mesh.C());
            }

            if (req[INT_ATT_NAMES::ATT_VERTCOLOR])       
                glColorMaterial(GL_FRONT_AND_BACK,GL_AMBIENT_AND_DIFFUSE);
         

			if (req[INT_ATT_NAMES::ATT_VERTTEXTURE])
			{
				glEnable(GL_TEXTURE_2D);
				if (textureindex.size() > 0)
					glBindTexture(GL_TEXTURE_2D, textureindex[0]);
				else
					glBindTexture(GL_TEXTURE_2D, 0);
			}
			else
				glDisable(GL_TEXTURE_2D);
            //glBindBuffer(GL_ELEMENT_ARRAY_BUFFER, _bo[GLMeshAttributesInfo::ATT_VERTINDEX]->_bohandle);
           
            if (glopts != NULL)
            {
				if (!glopts->_perpoint_dot_enabled)
					glPointSize(glopts->_perpoint_pointsize);
                if ((glopts->_perpoint_pointsmooth_enabled) || (glopts->_perpoint_dot_enabled))
                    glEnable(GL_POINT_SMOOTH);
                else 
                    glDisable(GL_POINT_SMOOTH);
                if(glopts->_perpoint_pointattenuation_enabled)
                {
                    vcg::Matrix44<typename MESH_TYPE::ScalarType> mat;
                    glGetv(GL_MODELVIEW_MATRIX,mat);
                    vcg::Point3<typename MESH_TYPE::ScalarType> c =_mesh.bbox.Center();
                    float camDist = (float)Norm(mat*c);
                    float quadratic[] = { 0.0f, 0.0f, 1.0f/(camDist*camDist) , 0.0f };
                    glPointParameterfv( GL_POINT_DISTANCE_ATTENUATION, quadratic );
                    glPointParameterf( GL_POINT_SIZE_MAX, 16.0f );
                    glPointParameterf( GL_POINT_SIZE_MIN, 1.0f );
                }
                else
                {
                    float quadratic[] = { 1.0f, 0.0f, 0.0f};
                    glPointParameterfv( GL_POINT_DISTANCE_ATTENUATION, quadratic );
                    float pointsize = 1.0f;
                    if (isgloptsvalid)
                        pointsize = glopts->_perpoint_pointsize;
                    glPointSize(pointsize);
                }
				if (glopts->_perpoint_dot_enabled)
				{
					glEnable(GL_BLEND);
					glBlendFunc(GL_SRC_ALPHA, GL_ONE_MINUS_SRC_ALPHA);
					glDepthRange(0.0, 0.9999);
					glDepthFunc(GL_LEQUAL);
					glPointSize(glopts->_perpoint_pointsize + 0.5);
				}
            }
            if (isBORenderingAvailable())
                drawPointsBO(req);
            else
                drawPointsIM(req);

			if ((glopts != NULL) && (glopts->_perpoint_dot_enabled))
			{
				float psize = 0.0001f;
				if ((glopts->_perpoint_pointsize - 1) > 0)
					psize = (glopts->_perpoint_pointsize - 1);
				glPointSize(psize);
				if (isBORenderingAvailable())
					drawPointsBO(req);
				else
					drawPointsIM(req);
			}
            glPopAttrib();
        }

        void drawPointsBO(const InternalRendAtts& req) const
        {
            size_t pointsnum = _mesh.VN();
            if (InternalRendAtts::replicatedPipelineNeeded(_currallocatedboatt))
                pointsnum = _mesh.FN() * 3;
            updateClientState(req);
            glDrawArrays(GL_POINTS,0,GLsizei(pointsnum));
            /*disable all client state buffers*/
            InternalRendAtts tmp;
            updateClientState(tmp);
        }

        void drawPointsIM(const InternalRendAtts& req) const
        {
            bool vn = req[INT_ATT_NAMES::ATT_VERTNORMAL] && vcg::tri::HasPerVertexNormal(_mesh);
            bool vc = req[INT_ATT_NAMES::ATT_VERTCOLOR] && vcg::tri::HasPerVertexColor(_mesh);
            bool vt = req[INT_ATT_NAMES::ATT_VERTTEXTURE] && vcg::tri::HasPerVertexTexCoord(_mesh);
            

            glBegin(GL_POINTS);
            for(typename MESH_TYPE::VertexIterator vi=_mesh.vert.begin();vi!=_mesh.vert.end();++vi)
            {
                if(!(*vi).IsD())
                {
                    if(vn) glNormal((*vi).cN());
                    if(vc) glColor((*vi).C());
                    if(vt) glTexCoord((*vi).T().P());
                    glVertex((*vi).P());
                }
            }
            glEnd();
        }

        void drawEdges(const InternalRendAtts& req,GL_OPTIONS_DERIVED_TYPE* glopts) const
        {
            if (_mesh.VN() == 0)
                return;
            glPushAttrib(GL_ALL_ATTRIB_BITS);
           
            bool isgloptsvalid = (glopts != NULL);

            glEnable(GL_COLOR_MATERIAL);
            glColorMaterial(GL_FRONT_AND_BACK,GL_AMBIENT_AND_DIFFUSE);

            if (isgloptsvalid && glopts->_perwire_noshading)
                glDisable(GL_LIGHTING);
            else 
                if ((!isgloptsvalid) || (req[INT_ATT_NAMES::ATT_VERTNORMAL]))
                {
                    glEnable(GL_LIGHTING);
                }

            bool colordefinedenabled = (isgloptsvalid) && ((glopts->_perwire_fixed_color_enabled) || (glopts->_perwire_mesh_color_enabled));

            if (!(isgloptsvalid) || colordefinedenabled)
            {
                vcg::Color4b tmpcol = vcg::Color4b(vcg::Color4b::DarkGray);
				if (colordefinedenabled)
				{
					if (glopts->_perwire_fixed_color_enabled)
						tmpcol = glopts->_perwire_fixed_color;
					else
						tmpcol = _mesh.cC();
				}
                glColor(tmpcol);
            }

            glDisable(GL_TEXTURE_2D);
            //glBindBuffer(GL_ELEMENT_ARRAY_BUFFER, _bo[GLMeshAttributesInfo::ATT_VERTINDEX]->_bohandle);

            float linewidth = 1.0f;
            if (isgloptsvalid)
                linewidth = glopts->_perwire_wirewidth;
            glLineWidth(linewidth);

            if (isBORenderingAvailable())
                drawEdgesBO(req);
            else
                drawEdgesIM(req);
            //glBindBuffer(GL_ELEMENT_ARRAY_BUFFER, 0);

            /*disable all client state buffers*/
            glPopAttrib();
        }
        
        void drawEdgesBO(const InternalRendAtts& req) const
        {
            if  (_bo[INT_ATT_NAMES::ATT_EDGEINDICES]->_isvalid)
            {
                //qDebug("Indexed drawing");
                updateClientState(req);
                glBindBuffer(GL_ELEMENT_ARRAY_BUFFER,_bo[INT_ATT_NAMES::ATT_EDGEINDICES]->_bohandle);
                glDrawElements( GL_LINES, _edge.size() * _bo[INT_ATT_NAMES::ATT_EDGEINDICES]->_components,GL_UNSIGNED_INT ,NULL);
                glBindBuffer(GL_ELEMENT_ARRAY_BUFFER, 0);
                InternalRendAtts tmp;
                updateClientState(tmp);
            }
        }

        void drawEdgesIM(const InternalRendAtts& req) const
        {
            typename MESH_TYPE::FaceIterator fi = _mesh.face.begin();

            bool vn = req[INT_ATT_NAMES::ATT_VERTNORMAL] && vcg::tri::HasPerVertexNormal(_mesh);
            bool vc = req[INT_ATT_NAMES::ATT_VERTCOLOR] && vcg::tri::HasPerVertexColor(_mesh);

            glBegin(GL_LINES);

            while(fi!=_mesh.face.end())
            {
                typename MESH_TYPE::FaceType & f = *fi;

                if(!f.IsD())
                {
                    if (!f.IsF(0)) 
                    {
                        if(vn)	glNormal(f.V(0)->cN());
                        if(vc)	glColor(f.V(0)->C());
                        glVertex(f.V(0)->P());

                        if(vn)	glNormal(f.V(1)->cN());
               
                        if(vc)	glColor(f.V(1)->C());
                        glVertex(f.V(1)->P());
                    }

                    if (!f.IsF(1)) 
                    {
                        if(vn)	glNormal(f.V(1)->cN());
                        if(vc)	glColor(f.V(1)->C());
                        glVertex(f.V(1)->P());

                        if(vn)	glNormal(f.V(2)->cN());
                        if(vc)	glColor(f.V(2)->C());
                        glVertex(f.V(2)->P());
                    }

                    if (!f.IsF(2)) 
                    {
                        if(vn)	glNormal(f.V(2)->cN());
                        if(vc)	glColor(f.V(2)->C());
                        glVertex(f.V(2)->P());

                        if(vn)	glNormal(f.V(0)->cN());
                        if(vc)	glColor(f.V(0)->C());
                        glVertex(f.V(0)->P());
                    }

                }
                ++fi;
            }

            glEnd();
        }

        void drawBBox(GL_OPTIONS_DERIVED_TYPE* glopts) const
        {
            glPushAttrib(GL_ALL_ATTRIB_BITS);
            bool isgloptsvalid = (glopts != NULL);

            glDisable(GL_LIGHTING);
            glEnable(GL_COLOR_MATERIAL);
            glColorMaterial(GL_FRONT_AND_BACK,GL_AMBIENT_AND_DIFFUSE);

            if ((isgloptsvalid) && (glopts->_perbbox_fixed_color_enabled))
                glColor(glopts->_perbbox_fixed_color);
            else
            {
                if ((isgloptsvalid) && (glopts->_perbbox_mesh_color_enabled))
                    glColor(_mesh.C());
                else
                    glColor(vcg::Color4b(vcg::Color4b::White));
            }
            if (isBORenderingAvailable())
                drawBBoxBO();
            else
                drawBBoxIM();
            glPopAttrib();
        }

        void drawBBoxBO() const
        {
            vcg::Box3<typename MESH_TYPE::ScalarType>& b = _mesh.bbox;

            GLuint bbhandle;
            glGenBuffers(1,&bbhandle);
            std::vector<vcg::Point3f> bbox(12 * 2);

            //0
            bbox[0] = vcg::Point3f((float)b.min[0],(float)b.min[1],(float)b.min[2]);
            bbox[1] = vcg::Point3f((float)b.max[0],(float)b.min[1],(float)b.min[2]);

            //1
            bbox[2] = vcg::Point3f((float)b.max[0],(float)b.min[1],(float)b.min[2]);
            bbox[3] = vcg::Point3f((float)b.max[0],(float)b.max[1],(float)b.min[2]);

            //2
            bbox[4] = vcg::Point3f((float)b.max[0],(float)b.max[1],(float)b.min[2]);
            bbox[5] = vcg::Point3f((float)b.min[0],(float)b.max[1],(float)b.min[2]);

            //3
            bbox[6] = vcg::Point3f((float)b.min[0],(float)b.max[1],(float)b.min[2]);
            bbox[7] = vcg::Point3f((float)b.min[0],(float)b.min[1],(float)b.min[2]);

            //4
            bbox[8] = vcg::Point3f((float)b.min[0],(float)b.min[1],(float)b.min[2]);
            bbox[9] = vcg::Point3f((float)b.min[0],(float)b.min[1],(float)b.max[2]);

            //5
            bbox[10] = vcg::Point3f((float)b.min[0],(float)b.min[1],(float)b.max[2]);
            bbox[11] = vcg::Point3f((float)b.max[0],(float)b.min[1],(float)b.max[2]);

            //6
            bbox[12] = vcg::Point3f((float)b.max[0],(float)b.min[1],(float)b.max[2]);
            bbox[13] = vcg::Point3f((float)b.max[0],(float)b.min[1],(float)b.min[2]);

            //7
            bbox[14] = vcg::Point3f((float)b.max[0],(float)b.min[1],(float)b.max[2]);
            bbox[15] = vcg::Point3f((float)b.max[0],(float)b.max[1],(float)b.max[2]);

            //8
            bbox[16] = vcg::Point3f((float)b.max[0],(float)b.max[1],(float)b.max[2]);
            bbox[17] = vcg::Point3f((float)b.max[0],(float)b.max[1],(float)b.min[2]);

            //9
            bbox[18] = vcg::Point3f((float)b.max[0],(float)b.max[1],(float)b.max[2]);
            bbox[19] = vcg::Point3f((float)b.min[0],(float)b.max[1],(float)b.max[2]);

            //10
            bbox[20] = vcg::Point3f((float)b.min[0],(float)b.max[1],(float)b.max[2]);
            bbox[21] = vcg::Point3f((float)b.min[0],(float)b.min[1],(float)b.max[2]);

            //11
            bbox[22] = vcg::Point3f((float)b.min[0],(float)b.max[1],(float)b.max[2]);
            bbox[23] = vcg::Point3f((float)b.min[0],(float)b.max[1],(float)b.min[2]);

            glBindBuffer(GL_ARRAY_BUFFER,bbhandle);
            glBufferData(GL_ARRAY_BUFFER, 12 * 2 * sizeof(vcg::Point3f), &(bbox[0]), GL_STATIC_DRAW);
            glVertexPointer(3,GL_FLOAT,0,0);
            glBindBuffer(GL_ARRAY_BUFFER,0);
            glEnableClientState(GL_VERTEX_ARRAY);
            glDrawArrays(GL_LINES,0,24);
            glDisableClientState(GL_VERTEX_ARRAY);
            glDeleteBuffers(1,&bbhandle);
        }

        void drawBBoxIM() const
        {
            vcg::Box3<typename MESH_TYPE::ScalarType>& b = _mesh.bbox;

            glBegin(GL_LINE_STRIP);
            glVertex3f((float)b.min[0],(float)b.min[1],(float)b.min[2]);
            glVertex3f((float)b.max[0],(float)b.min[1],(float)b.min[2]);
            glVertex3f((float)b.max[0],(float)b.max[1],(float)b.min[2]);
            glVertex3f((float)b.min[0],(float)b.max[1],(float)b.min[2]);
            glVertex3f((float)b.min[0],(float)b.min[1],(float)b.min[2]);
            glEnd();
            glBegin(GL_LINE_STRIP);
            glVertex3f((float)b.min[0],(float)b.min[1],(float)b.max[2]);
            glVertex3f((float)b.max[0],(float)b.min[1],(float)b.max[2]);
            glVertex3f((float)b.max[0],(float)b.max[1],(float)b.max[2]);
            glVertex3f((float)b.min[0],(float)b.max[1],(float)b.max[2]);
            glVertex3f((float)b.min[0],(float)b.min[1],(float)b.max[2]);
            glEnd();
            glBegin(GL_LINES);
            glVertex3f((float)b.min[0],(float)b.min[1],(float)b.min[2]);
            glVertex3f((float)b.min[0],(float)b.min[1],(float)b.max[2]);

            glVertex3f((float)b.max[0],(float)b.min[1],(float)b.min[2]);
            glVertex3f((float)b.max[0],(float)b.min[1],(float)b.max[2]);

            glVertex3f((float)b.max[0],(float)b.max[1],(float)b.min[2]);
            glVertex3f((float)b.max[0],(float)b.max[1],(float)b.max[2]);

            glVertex3f((float)b.min[0],(float)b.max[1],(float)b.min[2]);
            glVertex3f((float)b.min[0],(float)b.max[1],(float)b.max[2]);
            glEnd();
        }

        void updateClientState(const InternalRendAtts& req) const 
        {
            int ii = 0;
            for(typename std::vector<GLBufferObject*>::const_iterator it = _bo.begin();it != _bo.end();++it)
            {
                INT_ATT_NAMES boname(ii);
                if ((boname != INT_ATT_NAMES::ATT_VERTINDICES) && (boname != INT_ATT_NAMES::ATT_EDGEINDICES) /*&& (boname != INT_ATT_NAMES::ATT_FIXEDCOLOR)*/)
                {
                    if (req[boname] && _currallocatedboatt[boname] && (*it != NULL))
                    {
                        glBindBuffer((*it)->_target, (*it)->_bohandle);
                        setBufferPointer(boname);
                        glEnableClientState((*it)->_clientstatetag);
                        glBindBuffer((*it)->_target, 0);
                    }
                    else
                    {
                        glBindBuffer((*it)->_target, (*it)->_bohandle);
                        disableClientState(boname,req);
                        glBindBuffer((*it)->_target, 0);
                    }
                }
                ++ii;
            }
        }

        void setBufferPointer( INT_ATT_NAMES boname) const
        {
            unsigned int ii = boname;
            if (ii >= INT_ATT_NAMES::enumArity())
                return;
            GLBufferObject* cbo = _bo[ii];
            if (cbo == NULL)
                return;

            switch(ii)
            {
            case(INT_ATT_NAMES::ATT_VERTPOSITION):
                {
                    glVertexPointer(GLint(cbo->_components), cbo->_gltype, GLsizei(0), 0);
                    break;
                }
            case(INT_ATT_NAMES::ATT_VERTNORMAL):
            case(INT_ATT_NAMES::ATT_FACENORMAL):
                {
                    glNormalPointer(cbo->_gltype, GLsizei(0), 0);
                    break;
                }
            case(INT_ATT_NAMES::ATT_VERTCOLOR):
            case(INT_ATT_NAMES::ATT_FACECOLOR):
                {
                    glColorPointer(GLint(cbo->_components), cbo->_gltype, GLsizei(0), 0);
                    break;
                }
            case(INT_ATT_NAMES::ATT_VERTTEXTURE):
            case(INT_ATT_NAMES::ATT_WEDGETEXTURE):
                {
                    glTexCoordPointer(GLint(cbo->_components), cbo->_gltype,GLsizei(0), 0);
                    break;
                }
            default : break;
            }
        }

        void disableClientState( INT_ATT_NAMES boname,const RendAtts& req) const
        {

            if (boname >= INT_ATT_NAMES::enumArity())
                return;

            switch(boname)
            {
            case(INT_ATT_NAMES::ATT_VERTPOSITION):
                {
                    glDisableClientState(GL_VERTEX_ARRAY);
                    break;
                }
            case(INT_ATT_NAMES::ATT_VERTNORMAL):
            case(INT_ATT_NAMES::ATT_FACENORMAL):
                {
                    if (!req[INT_ATT_NAMES::ATT_VERTNORMAL] && !req[INT_ATT_NAMES::ATT_FACENORMAL])
                        glDisableClientState(GL_NORMAL_ARRAY);
                    break;
                }
            case(INT_ATT_NAMES::ATT_VERTCOLOR):
            case(INT_ATT_NAMES::ATT_FACECOLOR):
                {
                    if (!req[INT_ATT_NAMES::ATT_VERTCOLOR] && !req[INT_ATT_NAMES::ATT_FACECOLOR])
                        glDisableClientState(GL_COLOR_ARRAY);
                    break;
                }
            case(INT_ATT_NAMES::ATT_VERTTEXTURE):
            case(INT_ATT_NAMES::ATT_WEDGETEXTURE):
                {
                    if (!req[INT_ATT_NAMES::ATT_VERTTEXTURE] && !req[INT_ATT_NAMES::ATT_WEDGETEXTURE])
                        glDisableClientState(GL_TEXTURE_COORD_ARRAY);
                    break;
                }
            default:
                {
                    break;
                }

            }
        }

        void fillchunkMap()
        {
            if (!vcg::tri::HasPerWedgeTexCoord(_mesh))
                return;
            _chunkmap.clear();
            typename MESH_TYPE::FaceIterator infrange = _mesh.face.begin();
            short texind = std::numeric_limits<short>::max();
            int hh = 0;
            for(typename MESH_TYPE::FaceIterator fit = _mesh.face.begin();fit != _mesh.face.end();++fit)
            {
                if (fit->WT(0).N() != texind)
                {
                    if ((texind != std::numeric_limits<short>::max()) || (fit == _mesh.face.end() - 1))
                    {
                        GLuint lowind = std::distance(_mesh.face.begin(),infrange);
                        GLuint topind = std::distance(_mesh.face.begin(),fit) - 1;
                        _chunkmap[texind].push_back(std::make_pair(lowind,topind));
                        infrange = fit;
                    }
                    texind = fit->WT(0).N();
                }
                ++hh;
            }
            _chunkmap[texind].push_back(std::make_pair(std::distance(_mesh.face.begin(),infrange),std::distance(_mesh.face.begin(),_mesh.face.end() - 1)));
        }

        void debug(const InternalRendAtts& tobeallocated,const InternalRendAtts& tobedeallocated,const InternalRendAtts& tobeupdated)
        {
            _loginfo.reset();
            _loginfo._tobedeallocated = std::string("to_be_deallocated: ");
            _loginfo._tobeallocated = std::string("to_be_allocated: ");
            _loginfo._tobeupdated = std::string("to_be_updated: ");

            std::string truestring("true");
            std::string falsestring("false");
            for(unsigned int ii = 0;ii < INT_ATT_NAMES::enumArity();++ii)
            {
                std::string deallocres(falsestring);
                if (tobedeallocated[ii])
                    deallocres = truestring;
                _loginfo._tobedeallocated +=  deallocres + " ";

                std::string allocres(falsestring);
                if (tobeallocated[ii])
                    allocres = truestring;
                _loginfo._tobeallocated +=  allocres + " ";

                std::string upres(falsestring);
                if (tobeupdated[ii])
                    upres = truestring;
                _loginfo._tobeupdated +=  upres + " ";
            }

            _loginfo._tobedeallocated = std::string("[") + _loginfo._tobedeallocated + std::string("]");
            _loginfo._tobeallocated = std::string("[") + _loginfo._tobeallocated + std::string("]");
            _loginfo._tobeupdated = std::string("[") + _loginfo._tobeupdated + std::string("]");

         
            int hh = 0;
            
            for(typename ViewsMap::const_iterator it = _perviewreqatts.begin();it != _perviewreqatts.end();++it)
            {
                std::stringstream tmpstream;
                tmpstream << "view_" << hh << ":\n";
                for(size_t pm = 0; pm < size_t(PR_ARITY); ++pm)
                {
                    tmpstream << DebugInfo::primitiveName(pm) << " ";

                    for(unsigned int ii = 0;ii < INT_ATT_NAMES::enumArity();++ii)
                    {
                        std::string res = falsestring;
                        if (it->second._intatts[pm][ii])
                            res = truestring;
                        tmpstream << "att[" << ii << "]=" << res << " ";
                    }
                    tmpstream << std::endl;
                }
                _loginfo._perviewdata.push_back(tmpstream.str());
                ++hh;
            }
            
            std::stringstream tmpstream;
            tmpstream << "currently_allocated: " ;
            for(unsigned int ii = 0;ii < INT_ATT_NAMES::enumArity();++ii)
            {
                std::string res = falsestring; 
                if (_currallocatedboatt[ii])
                    res = truestring;
                tmpstream << "att[" << ii << "]=" << res << " ";
            }
            _loginfo._currentlyallocated = tmpstream.str();
        }

        class EdgeVertInd
        {
        public:

            GLuint  _v[2];  // the two Vertex indices are ordered!
         
            EdgeVertInd() {}
            EdgeVertInd(const MESH_TYPE& m,typename MESH_TYPE::FacePointer  pf, const int nz) { this->set(m,pf,nz); }
            EdgeVertInd(const MESH_TYPE& m,typename MESH_TYPE::EdgePointer  pe, const int nz) { this->set(m,pe,nz); }

            void set(const MESH_TYPE& m,typename MESH_TYPE::FacePointer  pf, const int nz )
            {
                assert(pf!=0);
                assert(nz>=0);
                assert(nz<pf->VN());

                _v[0] = GLuint(vcg::tri::Index(m,pf->V(nz)));;
                _v[1] = GLuint(vcg::tri::Index(m,pf->V(pf->Next(nz))));
                assert(_v[0] != _v[1]); // The face pointed by 'f' is Degenerate (two coincident vertexes)

                if( _v[0] > _v[1] ) 
                    std::swap(_v[0],_v[1]);   
            }

            void set(const MESH_TYPE& m,typename MESH_TYPE::EdgePointer pe,const int nz)
            {
                assert(pe!=0);
                assert(nz>=0);
                assert(nz<2);

                _v[0] = size_t(vcg::tri::Index(m,pe->V(nz)));;
                _v[1] = size_t(vcg::tri::Index(m,pe->V((nz + 1)%2)));
                assert(_v[0] != _v[1]); // The face pointed by 'f' is Degenerate (two coincident vertexes)

                if( _v[0] > _v[1] )
                    std::swap(_v[0],_v[1]);   
            }

            inline bool operator<(const EdgeVertInd& pe) const
            {
                if(_v[0]<pe._v[0] ) 
                    return true;
                else if(_v[0]>pe._v[0] ) 
                    return false;
                else 
                    return _v[1] < pe._v[1];
            }

            inline bool operator==( const EdgeVertInd & pe ) const
            {
                return _v[0]==pe._v[0] && _v[1]==pe._v[1];
            }
        };

        static void fillEdgeVector(MESH_TYPE &m, std::vector<EdgeVertInd> &edgeVec, bool includeFauxEdge=true)
        {
            if (m.FN() > 0)
            {
                edgeVec.reserve(m.FN()*3);
                for(typename MESH_TYPE::FaceIterator fi=m.face.begin();fi!=m.face.end();++fi)
                    if( ! (*fi).IsD() )
                        for(int j=0;j<(*fi).VN();++j)
                            if(includeFauxEdge || !(*fi).IsF(j))
                                edgeVec.push_back(EdgeVertInd(m,&*fi,j));
            }
            else
                if ((m.VN() > 0) && (m.EN() > 0) )
                {
                    edgeVec.reserve(m.EN()*2);
                    for(typename MESH_TYPE::EdgeIterator ei=m.edge.begin();ei!=m.edge.end();++ei)
                        if( ! (*ei).IsD() )
                            for(int j=0;j<2;++j)
                                    edgeVec.push_back(EdgeVertInd(m,&*ei,j));
                }

        }

        static void fillUniqueEdgeVector(MESH_TYPE &m, std::vector<EdgeVertInd> &edgeVec)
        {
            fillEdgeVector(m,edgeVec,false);
            std::sort(edgeVec.begin(), edgeVec.end());		

            typename std::vector<EdgeVertInd>::iterator newEnd = std::unique(edgeVec.begin(), edgeVec.end());

            edgeVec.resize(newEnd-edgeVec.begin());
        }

        struct GLBufferObject
        {
            GLBufferObject(size_t components,GLenum gltype,GLenum clientstatetag,GLenum target)
                :_size(0),_components(components),_isvalid(false),_gltype(gltype),_clientstatetag(clientstatetag),_target(target),_bohandle(0)
            {
            }

            GLBufferObject(size_t components,GLenum gltype,GLenum target)
                :_size(0),_components(components),_isvalid(false),_gltype(gltype),_clientstatetag(),_target(target),_bohandle(0)
            {
            }

            size_t getSizeOfGLType() const
            {
                switch(_gltype)
                {
                case(GL_FLOAT):
                    return sizeof(GLfloat);
                case(GL_INT):
                    return sizeof(GLint);
                case(GL_UNSIGNED_INT):
                    return sizeof(GLuint);
                case(GL_UNSIGNED_BYTE):
                    return sizeof(GLubyte);
                }
                return 0;
            }

            size_t _size;
            const size_t _components;
            bool _isvalid;
            const GLenum _gltype;
            const GLenum _target;

            /*WARNING!!!!!!!!!!!!!!!!! In openGL INDEX BO doesn't require to be enabled/disabled so has NOT a valid tag associated.
            In this case the client state tag remains not initialized and it's not meaningful */
            const GLenum _clientstatetag;
            /**********************************************************************************/

            GLuint _bohandle;
        };

        //ideally this should be const. I'm not yet sure if VCGLib will allow me to declare it as constant
        MESH_TYPE& _mesh;

        MemoryInfo& _gpumeminfo;

        /*The buffer objects used for the rendering operation. They are shared among all the views*/
        std::vector<GLBufferObject*> _bo;

        typedef std::map< UNIQUE_VIEW_ID_TYPE,PVData > ViewsMap;

        ///*_perviewreqatts contains a map of the requested atts by each single view. it's maintained for the actual rendering step*/
        ViewsMap _perviewreqatts;

        /*_currboatt contains the union of all the requested attributes by each single view on the scene. At the end it represents the BOs allocated in the GPU memory*/
        /* WARNING!!!! The currently allocated BOs are the union of all the BOs requested to be visualized in the _perviewreqatts plus, possibly, the edgeindex bo (depending by the kind of per view render primitive modality that is requested) and the vertexindex bo (depending of the solid rendering modality, per-face/per-vertex)*/
        /*             The EdgeIndex bo is allocated only if one of the requested rendering modality is PR_WIREFRAME_EDGES or PR_WIREFRAME_EDGES. If we have PR_SOLID the glPolygonMode function is used for rendering the triangle wireframe view*/ 
        InternalRendAtts _currallocatedboatt;

        bool _borendering;
        size_t _perbatchprim;

        /*Additional structures used for per wedge texturing modality*/ 
        typedef std::vector< std::pair< GLuint,GLuint > > ChunkVector;
        typedef std::map< short, ChunkVector > ChunkMap;

        std::vector< std::pair<short,GLuint> > _texindnumtriangles;
        ChunkMap  _chunkmap;
        
        //Horrible waste of memory space...but computing the list of edges is too much expensive...we must minimize it!
        std::vector<EdgeVertInd> _edge;
        size_t _meshverticeswhenedgeindiceswerecomputed;
        size_t _meshtriangleswhenedgeindiceswerecomputed;

        //vcg::GLOptions _glopts;
        vcg::Matrix44<typename MESH_TYPE::ScalarType> _tr;

        bool _debugmode;
        DebugInfo _loginfo;

        std::vector<InternalRendAtts> _meaningfulattsperprimitive;
    };
}

#endif
<|MERGE_RESOLUTION|>--- conflicted
+++ resolved
@@ -1,2391 +1,2330 @@
-/****************************************************************************
-* VCGLib                                                            o o     *
-* Visual and Computer Graphics Library                            o     o   *
-*                                                                _   O  _   *
-* Copyright(C) 2004-2016                                           \/)\/    *
-* Visual Computing Lab                                            /\/|      *
-* ISTI - Italian National Research Council                           |      *
-*                                                                    \      *
-* All rights reserved.                                                      *
-*                                                                           *
-* This program is free software; you can redistribute it and/or modify      *
-* it under the terms of the GNU General Public License as published by      *
-* the Free Software Foundation; either version 2 of the License, or         *
-* (at your option) any later version.                                       *
-*                                                                           *
-* This program is distributed in the hope that it will be useful,           *
-* but WITHOUT ANY WARRANTY; without even the implied warranty of            *
-* MERCHANTABILITY or FITNESS FOR A PARTICULAR PURPOSE.  See the             *
-* GNU General Public License (http://www.gnu.org/licenses/gpl.txt)          *
-* for more details.                                                         *
-*                                                                           *
-****************************************************************************/
-
-#ifndef __VCG_GL_MESH_ATTRIBUTES_FEEDER
-#define __VCG_GL_MESH_ATTRIBUTES_FEEDER
-
-#include <vector>
-#include <map>
-#include <algorithm>
-#include <stdexcept>
-#include <climits>
-#include <string>
-
-#include <wrap/gl/space.h>
-#include <wrap/gl/math.h>
-#include <vcg/space/color4.h>
-#include <vcg/math/matrix44.h>
-#include<wrap/system/memory_info.h>
-#include <wrap/gl/gl_mesh_attributes_info.h>
-
-
-namespace vcg
-{
-    struct RenderingModalityGLOptions
-    {
-        bool _perbbox_enabled;
-
-        bool _perbbox_fixed_color_enabled;
-        bool _perpoint_fixed_color_enabled;
-        bool _perwire_fixed_color_enabled;
-        bool _persolid_fixed_color_enabled;
-
-        Color4b _perbbox_fixed_color;
-        Color4b _perpoint_fixed_color;
-        Color4b _perwire_fixed_color;
-        Color4b _persolid_fixed_color;
-
-        bool _perbbox_mesh_color_enabled;
-        bool _perpoint_mesh_color_enabled;
-        bool _perwire_mesh_color_enabled;
-        bool _persolid_mesh_color_enabled;
-        
-        bool _perpoint_noshading;
-        bool _perwire_noshading;
-        bool _persolid_noshading;
-
-        bool _perpoint_dot_enabled;
-
-        float _perpoint_pointsize;
-        bool _perpoint_pointsmooth_enabled;
-        bool _perpoint_pointattenuation_enabled;
-
-        float _perwire_wirewidth;
-
-        RenderingModalityGLOptions()
-        {
-            _perbbox_enabled = false;
-
-            _perbbox_fixed_color_enabled = true;
-            _perpoint_fixed_color_enabled = false;
-            _perwire_fixed_color_enabled = true;
-			_persolid_fixed_color_enabled = true;
-
-            _perbbox_fixed_color = vcg::Color4b(Color4b::White);
-            _perpoint_fixed_color = vcg::Color4b(Color4b::White);
-            _perwire_fixed_color = Color4b(Color4b::DarkGray);
-            _persolid_fixed_color = vcg::Color4b(Color4b::White);
-
-            _perbbox_mesh_color_enabled = false;
-            _perpoint_mesh_color_enabled = false;
-            _perwire_mesh_color_enabled = false;
-			_persolid_mesh_color_enabled = false;
-
-            _perpoint_dot_enabled = false;
-
-            _perpoint_noshading = false;
-            _perwire_noshading = true;
-            _persolid_noshading = false;
-
-            _perpoint_pointsize = 1.0f;
-            _perpoint_pointsmooth_enabled = false;
-            _perpoint_pointattenuation_enabled = true;
-            _perwire_wirewidth = 1.0f;
-        }
-
-        RenderingModalityGLOptions(const RenderingModalityGLOptions& opts)
-        {
-            copyData(opts);
-        }
-
-        virtual ~RenderingModalityGLOptions()
-        {
-        }
-
-        RenderingModalityGLOptions& operator=(const RenderingModalityGLOptions& opts)
-        {
-            copyData(opts);
-            return (*this);
-        }
-
-
-    private:
-        void copyData(const RenderingModalityGLOptions& opts)
-        {
-            _perbbox_enabled = opts._perbbox_enabled;
-
-            _perpoint_dot_enabled = opts._perpoint_dot_enabled; 
-            _perpoint_pointsize = opts._perpoint_pointsize;
-            _perpoint_pointsmooth_enabled = opts._perpoint_pointsmooth_enabled;
-            _perpoint_pointattenuation_enabled = opts._perpoint_pointattenuation_enabled;
-
-            _perbbox_fixed_color_enabled = opts._perbbox_fixed_color_enabled;
-            _perpoint_fixed_color_enabled = opts._perpoint_fixed_color_enabled;
-            _perwire_fixed_color_enabled = opts._perwire_fixed_color_enabled;
-            _persolid_fixed_color_enabled = opts._persolid_fixed_color_enabled;
-
-            _perbbox_mesh_color_enabled = opts._perbbox_mesh_color_enabled;
-            _perpoint_mesh_color_enabled = opts._perpoint_mesh_color_enabled;
-            _perwire_mesh_color_enabled = opts._perwire_mesh_color_enabled;
-            _persolid_mesh_color_enabled = opts._persolid_mesh_color_enabled;
-            
-            _perbbox_fixed_color = opts._perbbox_fixed_color;
-            _perpoint_fixed_color = opts._perpoint_fixed_color;
-            _perwire_fixed_color = opts._perwire_fixed_color;
-            _persolid_fixed_color = opts._persolid_fixed_color;
-
-            _perpoint_noshading = opts._perpoint_noshading;
-            _perwire_noshading = opts._perwire_noshading;
-            _persolid_noshading = opts._persolid_noshading;
-
-            _perwire_wirewidth = opts._perwire_wirewidth;
-        }
-    };
-
-    template<typename GL_OPTIONS_DERIVED_TYPE = RenderingModalityGLOptions>
-    class PerViewData : public GLMeshAttributesInfo
-    {
-    public:
-        PerViewData()
-            :_pmmask(),_intatts(PR_ARITY),_glopts(NULL)
-        {
-            reset();
-        }
-
-
-        PerViewData(const PerViewData<GL_OPTIONS_DERIVED_TYPE>& dt)
-            :_pmmask(dt._pmmask),_intatts(dt._intatts),_glopts(NULL)
-        {
-            if (dt._glopts != NULL)
-                _glopts = new GL_OPTIONS_DERIVED_TYPE(*(dt._glopts));
-        }
-
-        ~PerViewData()
-        {
-            _intatts.clear();
-            delete _glopts;
-        }
-
-        PerViewData& operator=(const PerViewData<GL_OPTIONS_DERIVED_TYPE>& dt)
-        {
-            _pmmask = dt._pmmask;
-            _intatts = dt._intatts;
-            if (dt._glopts != NULL)
-                _glopts = new GL_OPTIONS_DERIVED_TYPE(*(dt._glopts));
-            return (*this);
-        }
-
-        bool set(PRIMITIVE_MODALITY pm,const RendAtts& atts)
-        {
-            size_t pmind(pm);
-            if (pm >= _intatts.size())
-                return false;
-            //_pmmask.set(pm);
-            _intatts[pmind] = InternalRendAtts(atts,pm);
-            _pmmask.set(size_t(pm),_intatts[pmind][INT_ATT_NAMES::ATT_VERTPOSITION]);
-            return true;
-        }
-
-        bool set(PRIMITIVE_MODALITY pm,ATT_NAMES att,bool onoff)
-        {
-            size_t pmind(pm);
-            if (pm >= _intatts.size())
-                return false;
-            _intatts[pmind][att] = onoff;
-            _pmmask.set(size_t(pm),_intatts[pmind][INT_ATT_NAMES::ATT_VERTPOSITION]);
-            if (_pmmask.test(size_t(pm)))
-                _intatts[pmind].setIndexingIfNeeded(pm);
-            return true;
-        }
-
-        bool set(PRIMITIVE_MODALITY pm,bool onoff)
-        {
-            return set(pm,INT_ATT_NAMES::ATT_VERTPOSITION,onoff);
-        }
-
-        void set(const GL_OPTIONS_DERIVED_TYPE& opts)
-        {
-            delete _glopts;
-            _glopts = new GL_OPTIONS_DERIVED_TYPE(opts); 
-        }
-
-        bool isPrimitiveActive(PRIMITIVE_MODALITY pm) const
-        {
-            if (pm == PR_ARITY)
-                return false;
-            return (_pmmask.test(pm) && _intatts[size_t(pm)][INT_ATT_NAMES::ATT_VERTPOSITION]);
-        }
-
-        PRIMITIVE_MODALITY_MASK getPrimitiveModalityMask() const
-        {
-            return _pmmask;
-        }
-
-        bool get(PRIMITIVE_MODALITY pm,RendAtts& atts) const
-        {
-            size_t pmind(pm);
-            if (pm >= _intatts.size())
-                return false;
-            atts = _intatts[pmind];
-            return true;
-        } 
-
-        bool get(GL_OPTIONS_DERIVED_TYPE& opts) const
-        {
-            if (_glopts == NULL)
-                return false;
-            opts = (*_glopts);
-            return true;
-        }
-
-        void reset(bool deleteglopts = true)
-        {
-            _pmmask.reset();
-            for(typename PerRendModData::iterator it = _intatts.begin();it != _intatts.end();++it)
-                it->reset();
-            if (deleteglopts)
-            {
-                delete _glopts;
-                _glopts = 0;
-            }
-        }
-
-    protected:
-        template<typename MESH_TYPE,typename UNIQUE_VIEW_ID_TYPE, typename XX_GL_OPTIONS_DERIVED_TYPE> friend class NotThreadSafeGLMeshAttributesMultiViewerBOManager;
-
-        typedef std::vector<InternalRendAtts> PerRendModData;
-
-        PRIMITIVE_MODALITY_MASK _pmmask;
-        PerRendModData _intatts;
-
-        GL_OPTIONS_DERIVED_TYPE* _glopts;
-    };
-
-    /****************************************************WARNING!!!!!!!!!!!!!!!!!*********************************************************************************************/ 
-    //You must inherit from NotThreadSafeGLMeshAttributesMultiViewerBOManager, providing thread safe mechanisms, in order to use the bo facilities exposed by the class.
-    //In wrap/qt/qt_thread_safe_memory_rendering.h you will find a ready to use class based on QtConcurrency module.
-    /*************************************************************************************************************************************************************************/
-    template<typename MESH_TYPE,typename UNIQUE_VIEW_ID_TYPE = unsigned int,typename GL_OPTIONS_DERIVED_TYPE = RenderingModalityGLOptions>
-    class NotThreadSafeGLMeshAttributesMultiViewerBOManager : public GLMeshAttributesInfo
-    {
-    public:
-        typedef PerViewData<GL_OPTIONS_DERIVED_TYPE> PVData;
-
-    protected:
-        /****************************************************WARNING!!!!!!!!!!!!!!!!!*********************************************************************************************/ 
-        //You must inherit from NotThreadSafeGLMeshAttributesMultiViewerBOManager, providing thread safe mechanisms, in order to use the bo facilities exposed by the class.
-        //In wrap/qt/qt_thread_safe_memory_rendering.h you will find a ready to use class based on QtConcurrency module.
-        /*************************************************************************************************************************************************************************/
-
-        NotThreadSafeGLMeshAttributesMultiViewerBOManager(/*const*/ MESH_TYPE& mesh,MemoryInfo& meminfo, size_t perbatchprimitives)
-            :_mesh(mesh),_gpumeminfo(meminfo),_bo(INT_ATT_NAMES::enumArity(),NULL),_currallocatedboatt(),_perbatchprim(perbatchprimitives),_chunkmap(),_borendering(false),_edge(),_meshverticeswhenedgeindiceswerecomputed(0),_meshtriangleswhenedgeindiceswerecomputed(0),_tr(),_debugmode(false),_loginfo(),_meaningfulattsperprimitive(PR_ARITY,InternalRendAtts())
-        {
-            _tr.SetIdentity();
-            _bo[INT_ATT_NAMES::ATT_VERTPOSITION] = new GLBufferObject(3,GL_FLOAT,GL_VERTEX_ARRAY,GL_ARRAY_BUFFER);
-            _bo[INT_ATT_NAMES::ATT_VERTNORMAL] = new GLBufferObject(3,GL_FLOAT,GL_NORMAL_ARRAY,GL_ARRAY_BUFFER);
-            _bo[INT_ATT_NAMES::ATT_FACENORMAL] = new GLBufferObject(3,GL_FLOAT,GL_NORMAL_ARRAY,GL_ARRAY_BUFFER);
-            _bo[INT_ATT_NAMES::ATT_VERTCOLOR] = new GLBufferObject(4,GL_UNSIGNED_BYTE,GL_COLOR_ARRAY,GL_ARRAY_BUFFER);
-            _bo[INT_ATT_NAMES::ATT_FACECOLOR] = new GLBufferObject(4,GL_UNSIGNED_BYTE,GL_COLOR_ARRAY,GL_ARRAY_BUFFER);
-            /*MESHCOLOR has not a buffer object associated with it. It's just a call to glColor3f. it's anyway added to the _bo arrays for sake of coherence*/
-            //_bo[INT_ATT_NAMES::ATT_FIXEDCOLOR] = NULL;
-            _bo[INT_ATT_NAMES::ATT_VERTTEXTURE] = new GLBufferObject(2,GL_FLOAT,GL_TEXTURE_COORD_ARRAY,GL_ARRAY_BUFFER);
-            _bo[INT_ATT_NAMES::ATT_WEDGETEXTURE] = new GLBufferObject(2,GL_FLOAT,GL_TEXTURE_COORD_ARRAY,GL_ARRAY_BUFFER);
-            _bo[INT_ATT_NAMES::ATT_VERTINDICES] = new GLBufferObject(3,GL_UNSIGNED_INT,GL_ELEMENT_ARRAY_BUFFER);
-            _bo[INT_ATT_NAMES::ATT_EDGEINDICES] = new GLBufferObject(2,GL_UNSIGNED_INT,GL_ELEMENT_ARRAY_BUFFER);
-
-            initMeaningfulAttsMask();
-        }
-
-
-        ~NotThreadSafeGLMeshAttributesMultiViewerBOManager()
-        {
-            _edge.clear();
-            for(size_t ii = 0;ii < _bo.size();++ii)
-                delete _bo[ii];
-            _bo.clear();
-        }
-
-        /*MeshAttributesUpdate will force the buffer allocation only of the bo rendered at least by one viewer. */
-        /*If a filter add to a mesh, for instance, a per vertex color attribute that was not previously rendered, the meshAttributesUpdate() will ignore the attribute until a viewer require explicitly to render the per-vertex-color, too*/
-        /*In order to do it, please, call the setPerViewRendAtts() setting up for at least one the existing viewer (or adding a new viewer) in the RendAtts reqatts parameter the reqatts[ATT_VERTCOLOR] to true value. */  
-        void meshAttributesUpdated(bool hasmeshconnectivitychanged,const RendAtts& changedrendatts)
-        {
-            InternalRendAtts tobeupdated(changedrendatts);
-            tobeupdated[INT_ATT_NAMES::ATT_VERTINDICES] = hasmeshconnectivitychanged; 
-            tobeupdated[INT_ATT_NAMES::ATT_EDGEINDICES] = hasmeshconnectivitychanged;
-            for(unsigned int ii = 0;ii < INT_ATT_NAMES::enumArity();++ii)
-            {
-                INT_ATT_NAMES boname(ii);
-                if (_bo[boname] != NULL)
-                    _bo[boname]->_isvalid = (_bo[boname]->_isvalid) && !(tobeupdated[boname]);    
-            }
-        }
-
-        bool getPerViewInfo(UNIQUE_VIEW_ID_TYPE viewid,PVData& data) const
-        {
-            typename ViewsMap::const_iterator it = _perviewreqatts.find(viewid);
-            if (it == _perviewreqatts.end())
-                return false;
-            data = it->second;
-            return true;
-        }
-
-        void setPerViewInfo(UNIQUE_VIEW_ID_TYPE viewid,const PVData& data)
-        {
-            ///cleanup stage...if an attribute impossible for a primitive modality is still here (it should not be...) we change the required atts into the view
-            PVData copydt(data);
-            for(PRIMITIVE_MODALITY pm = PRIMITIVE_MODALITY(0); pm < PR_ARITY;pm = next(pm))
-                copydt._intatts[pm] = InternalRendAtts::intersectionSet(copydt._intatts[size_t(pm)],_meaningfulattsperprimitive[size_t(pm)]);
-            _perviewreqatts[viewid] = copydt;
-        }
-
-		void setPerAllViewsInfo(const PVData& data)
-		{
-			///cleanup stage...if an attribute impossible for a primitive modality is still here (it should not be...) we change the required atts into the view
-			PVData copydt(data);
-			for (PRIMITIVE_MODALITY pm = PRIMITIVE_MODALITY(0); pm < PR_ARITY; pm = next(pm))
-				copydt._intatts[pm] = InternalRendAtts::intersectionSet(copydt._intatts[size_t(pm)], _meaningfulattsperprimitive[size_t(pm)]);
-			for (typename ViewsMap::iterator it = _perviewreqatts.begin(); it != _perviewreqatts.end(); ++it)
-				it->second = copydt;
-		}
-
-        bool removeView(UNIQUE_VIEW_ID_TYPE viewid)
-        {
-            typename ViewsMap::iterator it = _perviewreqatts.find(viewid);
-            if (it == _perviewreqatts.end())
-                return false;
-            _perviewreqatts.erase(viewid);
-            return true;
-        }
-
-        void removeAllViews()
-        {
-            _perviewreqatts.clear();
-        }
-
-        void draw(UNIQUE_VIEW_ID_TYPE viewid,const std::vector<GLuint>& textid = std::vector<GLuint>()) const
-        {       
-            typename ViewsMap::const_iterator it = _perviewreqatts.find(viewid);
-            if (it == _perviewreqatts.end())
-                return;
-
-            const PVData& dt = it->second;
-            //const InternalRendAtts& atts = it->second._intatts;
-<<<<<<< HEAD
-            glPushAttrib(GL_ALL_ATTRIB_BITS);
-            glMatrixMode(GL_MODELVIEW);
-            glPushMatrix();
-            glMultMatrix(_tr);
-
-            if ((dt._glopts != NULL) && (dt._glopts->_perbbox_enabled))
-                drawBBox(dt._glopts);
-
-            if (dt.isPrimitiveActive(PR_SOLID))
-            {
-                bool somethingmore = dt.isPrimitiveActive(PR_WIREFRAME_EDGES) || dt.isPrimitiveActive(PR_WIREFRAME_TRIANGLES) || dt.isPrimitiveActive(PR_POINTS);
-                if (somethingmore)
-                {
-                    glEnable(GL_POLYGON_OFFSET_FILL);
-                    glPolygonOffset(1.0, 1);
-                }
-                drawFilledTriangles(dt._intatts[size_t(PR_SOLID)],dt._glopts,textid);
-                if (somethingmore)
-                    glDisable(GL_POLYGON_OFFSET_FILL);
-            }
-
-            if (dt.isPrimitiveActive(PR_WIREFRAME_EDGES) || dt.isPrimitiveActive(PR_WIREFRAME_TRIANGLES))
-            {
-                //InternalRendAtts tmpatts = atts;
-                bool pointstoo = dt.isPrimitiveActive(PR_POINTS);
-
-                if (pointstoo)
-                {
-                    glEnable(GL_POLYGON_OFFSET_FILL);
-                    glPolygonOffset(1.0, 1);
-                }
-                bool solidtoo = dt.isPrimitiveActive(PR_SOLID);
-                    
-                if (dt.isPrimitiveActive(PR_WIREFRAME_TRIANGLES))
-                {
-                    drawWiredTriangles(dt._intatts[size_t(PR_WIREFRAME_TRIANGLES)],dt._glopts,textid);
-                }
-                else
-                {
-                    if (dt.isPrimitiveActive(PR_WIREFRAME_EDGES))
-                        drawEdges(dt._intatts[size_t(PR_WIREFRAME_EDGES)],dt._glopts);
-                }
-                   
-                if (pointstoo || solidtoo)
-                    glDisable(GL_POLYGON_OFFSET_FILL);
-            }     
-            if (dt.isPrimitiveActive(PR_POINTS))
-                drawPoints(dt._intatts[size_t(PR_POINTS)],it->second._glopts);
-
-            glPopMatrix();
-            glPopAttrib();
-            glFlush();
-            glFinish();
-        }
-=======
-			drawFun(dt, textid);
-        }
-
-		
-		void drawAllocatedAttributesSubset(UNIQUE_VIEW_ID_TYPE viewid,const PVData& dt, const std::vector<GLuint>& textid = std::vector<GLuint>()) const
-		{
-			typename ViewsMap::const_iterator it = _perviewreqatts.find(viewid);
-			if (it == _perviewreqatts.end())
-				return;
-
-			PVData tmp = dt;
-			
-			if (!(_currallocatedboatt[INT_ATT_NAMES::ATT_VERTPOSITION]))
-			{
-				for (PRIMITIVE_MODALITY pm = PRIMITIVE_MODALITY(0); pm < PR_ARITY; pm = next(pm))
-				{		
-					tmp._pmmask[size_t(pm)] = 0;
-					tmp._intatts[size_t(pm)] = InternalRendAtts();
-				}
-			}
-			else
-			{
-				for (PRIMITIVE_MODALITY pm = PRIMITIVE_MODALITY(0); pm < PR_ARITY; pm = next(pm))
-				{
-					tmp._intatts[size_t(pm)] = InternalRendAtts::intersectionSet(tmp._intatts[size_t(pm)],_meaningfulattsperprimitive[size_t(pm)]);
-					tmp._intatts[size_t(pm)] = InternalRendAtts::intersectionSet(tmp._intatts[size_t(pm)],_currallocatedboatt);
-				}
-			}
-			drawFun(dt, textid);
-		}
->>>>>>> a8e87662
-
-        bool isBORenderingAvailable() const
-        {
-            return _borendering;
-        }
-
-        bool manageBuffers()
-        {
-            InternalRendAtts tobeallocated;
-            InternalRendAtts tobedeallocated;
-            InternalRendAtts tobeupdated;
-            bool correctlyallocated = false;
-            bool arebuffersok = checkBuffersAllocationStatus(tobeallocated,tobedeallocated,tobeupdated);
-            if (!arebuffersok)
-                correctlyallocated = manageAndFeedBuffersIfNeeded(tobeallocated,tobedeallocated,tobeupdated);
-            if (_debugmode)
-                debug(tobeallocated,tobedeallocated,tobeupdated);
-            return (arebuffersok || correctlyallocated);
-        }
- 
-
-        void setGLOptions(UNIQUE_VIEW_ID_TYPE viewid,const GL_OPTIONS_DERIVED_TYPE& opts)
-        {
-            typename ViewsMap::iterator it = _perviewreqatts.find(viewid);
-            if (it == _perviewreqatts.end())
-                return;
-            it->second.set(opts);
-        }
-
-        void setTrMatrix(const vcg::Matrix44<typename MESH_TYPE::ScalarType>& tr)
-        {
-            _tr = tr;
-        }
-
-        void setDebugMode(bool isdebug)
-        {
-            _debugmode = isdebug;
-        }
-
-        void getLog(DebugInfo& info)
-        {
-            info.reset();
-            info._tobedeallocated = _loginfo._tobedeallocated;
-            info._tobeallocated = _loginfo._tobeallocated;
-            info._tobeupdated = _loginfo._tobeupdated;
-
-            info._currentlyallocated = _loginfo._currentlyallocated;
-            info._perviewdata = _loginfo._perviewdata;
-            _loginfo.reset();
-        }
-
-    private:
-        void initMeaningfulAttsMask()
-        {
-            _meaningfulattsperprimitive[PR_POINTS][INT_ATT_NAMES::ATT_VERTPOSITION] = true; 
-            _meaningfulattsperprimitive[PR_POINTS][INT_ATT_NAMES::ATT_VERTNORMAL] = true; 
-            _meaningfulattsperprimitive[PR_POINTS][INT_ATT_NAMES::ATT_VERTCOLOR] = true; 
-            //_meaningfulattsperprimitive[PR_POINTS][INT_ATT_NAMES::ATT_FIXEDCOLOR] = true; 
-            _meaningfulattsperprimitive[PR_POINTS][INT_ATT_NAMES::ATT_VERTTEXTURE] = true;
-
-            _meaningfulattsperprimitive[PR_WIREFRAME_EDGES][INT_ATT_NAMES::ATT_VERTPOSITION] = true; 
-            _meaningfulattsperprimitive[PR_WIREFRAME_EDGES][INT_ATT_NAMES::ATT_VERTNORMAL] = true; 
-            _meaningfulattsperprimitive[PR_WIREFRAME_EDGES][INT_ATT_NAMES::ATT_VERTCOLOR] = true; 
-            //_meaningfulattsperprimitive[PR_WIREFRAME_EDGES][INT_ATT_NAMES::ATT_FIXEDCOLOR] = true; 
-            _meaningfulattsperprimitive[PR_WIREFRAME_EDGES][INT_ATT_NAMES::ATT_EDGEINDICES] = true;
-
-            _meaningfulattsperprimitive[PR_WIREFRAME_TRIANGLES][INT_ATT_NAMES::ATT_VERTPOSITION] = true; 
-            _meaningfulattsperprimitive[PR_WIREFRAME_TRIANGLES][INT_ATT_NAMES::ATT_VERTNORMAL] = true; 
-            _meaningfulattsperprimitive[PR_WIREFRAME_TRIANGLES][INT_ATT_NAMES::ATT_VERTCOLOR] = true; 
-            //_meaningfulattsperprimitive[PR_WIREFRAME_TRIANGLES][INT_ATT_NAMES::ATT_FIXEDCOLOR] = true;
-            _meaningfulattsperprimitive[PR_WIREFRAME_TRIANGLES][INT_ATT_NAMES::ATT_VERTINDICES] = true;
-
-            _meaningfulattsperprimitive[PR_SOLID][INT_ATT_NAMES::ATT_VERTPOSITION] = true; 
-            _meaningfulattsperprimitive[PR_SOLID][INT_ATT_NAMES::ATT_VERTNORMAL] = true; 
-            _meaningfulattsperprimitive[PR_SOLID][INT_ATT_NAMES::ATT_FACENORMAL] = true; 
-            _meaningfulattsperprimitive[PR_SOLID][INT_ATT_NAMES::ATT_VERTCOLOR] = true; 
-            _meaningfulattsperprimitive[PR_SOLID][INT_ATT_NAMES::ATT_FACECOLOR] = true; 
-            //_meaningfulattsperprimitive[PR_SOLID][INT_ATT_NAMES::ATT_FIXEDCOLOR] = true; 
-            _meaningfulattsperprimitive[PR_SOLID][INT_ATT_NAMES::ATT_VERTTEXTURE] = true;
-            _meaningfulattsperprimitive[PR_SOLID][INT_ATT_NAMES::ATT_WEDGETEXTURE] = true;
-            _meaningfulattsperprimitive[PR_SOLID][INT_ATT_NAMES::ATT_VERTINDICES] = true;
-        }
-
-        bool hasMeshAttribute(INT_ATT_NAMES attname) const
-        {
-            switch(attname)
-            {
-            case(INT_ATT_NAMES::ATT_VERTPOSITION):
-                    return true;
-            case(INT_ATT_NAMES::ATT_VERTNORMAL):
-                    return vcg::tri::HasPerVertexNormal(_mesh);
-            case(INT_ATT_NAMES::ATT_FACENORMAL):
-                return vcg::tri::HasPerFaceNormal(_mesh);
-            case(INT_ATT_NAMES::ATT_VERTCOLOR):
-                return vcg::tri::HasPerVertexColor(_mesh);
-            case(INT_ATT_NAMES::ATT_FACECOLOR):
-                return vcg::tri::HasPerFaceColor(_mesh);
-            /*case(INT_ATT_NAMES::ATT_FIXEDCOLOR):
-                return true;*/
-            case(INT_ATT_NAMES::ATT_VERTTEXTURE):
-                return vcg::tri::HasPerVertexTexCoord(_mesh);
-            case(INT_ATT_NAMES::ATT_WEDGETEXTURE):
-                return vcg::tri::HasPerWedgeTexCoord(_mesh);
-            case(INT_ATT_NAMES::ATT_VERTINDICES):
-                return (_mesh.VN() != 0) && (_mesh.FN() != 0);
-            case(INT_ATT_NAMES::ATT_EDGEINDICES):
-                return vcg::tri::HasPerVertexFlags(_mesh) || ((_mesh.VN() != 0) && (_mesh.FN() == 0) && (_mesh.EN() == 0));
-            default:
-                return false;
-            }
-            return false;
-        }
-
-        bool checkBuffersAllocationStatus(InternalRendAtts& tobeallocated,InternalRendAtts& tobedeallocated,InternalRendAtts& tobeupdated) const
-        {
-            bool somethingtodo = false;
-            tobedeallocated.reset();
-            tobedeallocated.reset();
-            tobeupdated.reset();
-            
-            //bool thereisreplicatedview = isThereAReplicatedPipelineView();
-            InternalRendAtts meaningfulrequiredbyatleastoneview;
-            InternalRendAtts probabilyuseless;
-         
-            for(typename ViewsMap::const_iterator it = _perviewreqatts.begin();it != _perviewreqatts.end();++it)
-            {
-                for(PRIMITIVE_MODALITY pm = PRIMITIVE_MODALITY(0); pm < PR_ARITY;pm = next(pm))
-                {
-                    //If a primitive_modality is not rendered (== no att_VERTPOSITION) all the referred attributes by this view can be eventually deallocated IF they are not used
-                    //by some other rendered primitive
-                    //the vertindices is, as usual, a different case
-                    if (it->second._intatts[size_t(pm)][INT_ATT_NAMES::ATT_VERTPOSITION])
-                        meaningfulrequiredbyatleastoneview = InternalRendAtts::unionSet(meaningfulrequiredbyatleastoneview,it->second._intatts[size_t(pm)]);
-                    else
-                        probabilyuseless = InternalRendAtts::unionSet(probabilyuseless,it->second._intatts[size_t(pm)]);
-                }
-            }
-            bool thereisreplicatedview = InternalRendAtts::replicatedPipelineNeeded(meaningfulrequiredbyatleastoneview);
-            meaningfulrequiredbyatleastoneview[INT_ATT_NAMES::ATT_VERTINDICES] &= !thereisreplicatedview;
-            
-            InternalRendAtts reallyuseless = InternalRendAtts::complementSet(probabilyuseless,meaningfulrequiredbyatleastoneview);
-            
-            bool switchreplicatedindexed = (!InternalRendAtts::replicatedPipelineNeeded(_currallocatedboatt) && thereisreplicatedview) || (InternalRendAtts::replicatedPipelineNeeded(_currallocatedboatt) && !thereisreplicatedview); 
-
-            /*in some way the vertices number changed. If i use the indexed pipeline i have to deallocate/allocate/update the vertex indices*/
-            bool numvertchanged = boExpectedSize(INT_ATT_NAMES::ATT_VERTPOSITION,thereisreplicatedview) != _bo[INT_ATT_NAMES::ATT_VERTPOSITION]->_size;
-            bool vertindforcedupdate = numvertchanged && meaningfulrequiredbyatleastoneview[INT_ATT_NAMES::ATT_VERTINDICES];
-
-            InternalRendAtts probablytoallocate = InternalRendAtts::complementSet(meaningfulrequiredbyatleastoneview,_currallocatedboatt);
-            InternalRendAtts probablytodeallocate = InternalRendAtts::complementSet(_currallocatedboatt,meaningfulrequiredbyatleastoneview);
-            for(unsigned int ii = 0;ii < INT_ATT_NAMES::enumArity();++ii)
-            {
-                INT_ATT_NAMES boname(ii);
-                if (_bo[boname] != NULL) 
-                {
-                    bool hasmeshattribute = hasMeshAttribute(boname);
-                    bool isvalid = (_bo[boname]->_isvalid);               
-                    bool notempty = (_bo[boname]->_size > 0);
-                    if (boname != INT_ATT_NAMES::ATT_EDGEINDICES)
-                    {
-                        size_t sz = boExpectedSize(boname,thereisreplicatedview);
-
-                        tobedeallocated[boname] =   (notempty && !hasmeshattribute) || 
-                                                    (notempty && probablytodeallocate[boname]) ||
-                                                    (notempty && reallyuseless[boname]) ||
-                                                    (notempty && (_bo[boname]->_size != sz) && meaningfulrequiredbyatleastoneview[boname]) ||
-                                                    (notempty && (boname == INT_ATT_NAMES::ATT_VERTINDICES) && (vertindforcedupdate));
-                        tobeallocated[boname] = (hasmeshattribute && (sz > 0) && (sz != _bo[boname]->_size) && meaningfulrequiredbyatleastoneview[boname]) || 
-                                                (hasmeshattribute && (sz > 0) && probablytoallocate[boname]) ||
-                                                (hasmeshattribute && (boname == INT_ATT_NAMES::ATT_VERTINDICES) && (vertindforcedupdate));
-                        tobeupdated[boname] = tobeallocated[boname] || (hasmeshattribute && (sz > 0) && !(isvalid) && meaningfulrequiredbyatleastoneview[boname]);
-                    }
-                    else 
-                    {
-                        bool meshchanged = ((_mesh.FN() != _meshtriangleswhenedgeindiceswerecomputed) || (_mesh.VN() != _meshverticeswhenedgeindiceswerecomputed));
-                        tobedeallocated[INT_ATT_NAMES::ATT_EDGEINDICES] =   (notempty && !hasmeshattribute) || 
-                                                                            (notempty && !meaningfulrequiredbyatleastoneview[INT_ATT_NAMES::ATT_EDGEINDICES]) || 
-                                                                            (notempty && !(isvalid) && meshchanged);
-                        tobeallocated[INT_ATT_NAMES::ATT_EDGEINDICES] = (hasmeshattribute && meaningfulrequiredbyatleastoneview[INT_ATT_NAMES::ATT_EDGEINDICES] && !(isvalid) && (meshchanged)) ||
-                                                                        (hasmeshattribute && meaningfulrequiredbyatleastoneview[INT_ATT_NAMES::ATT_EDGEINDICES] && !(isvalid) && !(_currallocatedboatt[INT_ATT_NAMES::ATT_EDGEINDICES]));
-                        tobeupdated[INT_ATT_NAMES::ATT_EDGEINDICES] = tobeallocated[INT_ATT_NAMES::ATT_EDGEINDICES] || 
-                                                                      (hasmeshattribute && !(isvalid) && meaningfulrequiredbyatleastoneview[INT_ATT_NAMES::ATT_EDGEINDICES]) ||
-                                                                      (hasmeshattribute && switchreplicatedindexed && meaningfulrequiredbyatleastoneview[INT_ATT_NAMES::ATT_EDGEINDICES]);
-                    } 
-                }
-                somethingtodo = somethingtodo || tobeallocated[boname] || tobedeallocated[boname] || tobeupdated[boname];
-            }
-            return !(somethingtodo);
-        }
-
-        bool manageAndFeedBuffersIfNeeded(const InternalRendAtts& tobeallocated,const InternalRendAtts& tobedeallocated,const InternalRendAtts& tobeupdated)
-        {
-            if (tobeupdated[INT_ATT_NAMES::ATT_EDGEINDICES])
-                updateEdgeVertIndVector();
-
-            bool immediatemode = !(buffersMemoryManagementFunction(tobeallocated,tobedeallocated,tobeupdated));
-            bool replicated = isThereAReplicatedPipelineView();
-
-            if (immediatemode)
-                return false;
-
-            bool somethingtoupdate = false;
-            for(unsigned int hh = 0;hh < INT_ATT_NAMES::enumArity();++hh)
-                somethingtoupdate = somethingtoupdate || tobeupdated[hh];
-
-            if (somethingtoupdate)
-            {
-                if (replicated)
-                {
-                    InternalRendAtts attributestobeupdated(tobeupdated);
-                    //WARNING!In case we have to update the wedgetexture bo maybe (not always!) we must update also the other buffer already in memory
-                    //cause the wedgetexture pipeline force a change in the order of the triangles in GPU.
-                    //they are now ordered by the texture seam and not more by the triangle index!
-                    if (tobeupdated[INT_ATT_NAMES::ATT_WEDGETEXTURE])
-                        attributestobeupdated = _currallocatedboatt;
-                    updateBuffersReplicatedPipeline(attributestobeupdated);
-                }
-                else
-                    updateBuffersIndexedPipeline(tobeupdated);
-                glFinish();
-            }
-            return true;
-        }
-
-        void updateEdgeVertIndVector()
-        {
-            _edge.clear();
-            fillUniqueEdgeVector(_mesh,_edge);
-            _meshverticeswhenedgeindiceswerecomputed = _mesh.VN();
-            _meshtriangleswhenedgeindiceswerecomputed = _mesh.FN();
-        }
-
-        bool buffersMemoryManagementFunction(const InternalRendAtts& tobeallocated,const InternalRendAtts& tobedeallocated,const InternalRendAtts& tobeupdated)
-        {
-            //GLenum err = glGetError();
-            bool replicated = isThereAReplicatedPipelineView();
-            std::ptrdiff_t newallocatedmem = bufferObjectsMemoryRequired(tobeallocated);
-            std::ptrdiff_t deallocatedmem = bufferObjectsMemoryRequired(tobedeallocated);
-            ptrdiff_t zero = 0;
-            std::ptrdiff_t changedsize = std::max(zero,newallocatedmem - deallocatedmem);
-            //std::ptrdiff_t bomemoryrequiredbymesh = bufferObjectsMemoryRequired(_currallocatedboatt) - deallocatedmem + newallocatedmem;
-            unsigned int ii = 0;
-            for(typename std::vector<GLBufferObject*>::iterator it = _bo.begin();it != _bo.end();++it)
-            {
-                INT_ATT_NAMES boname(ii);
-                //size_t sz = boExpectedSize(boname,replicated);
-                //size_t dim = boExpectedDimension(boname,replicated);
-
-                if (tobedeallocated[boname])
-                    bufferDeAllocationRequested(boname); 
-                ++ii;
-            }
-
-            if (!_gpumeminfo.isAdditionalMemoryAvailable(changedsize))
-            {
-                std::cout << "no additional memory available!!! memory required: " << changedsize << std::endl;
-                ii = 0;
-                for(typename std::vector<GLBufferObject*>::iterator it = _bo.begin();it != _bo.end();++it)
-                {
-                    INT_ATT_NAMES boname(ii);
-                    size_t sz(boExpectedSize(boname,replicated));
-                    //there are already valid mesh attributes properly allocated in memory but there is not enough gpu memory for the remaining mesh.
-                    //we have to deallocate the previously allocated mesh attributes
-                    if ((*it != NULL) && ((sz == (*it)->_size)))
-                        bufferDeAllocationRequested(boname); 
-                    ++ii;
-                }
-                _borendering = false;
-                return false;
-            }
-            else
-            {
-                bool failedallocation = false;
-                unsigned int ii = 0;
-                typename std::vector<GLBufferObject*>::iterator it = _bo.begin();
-                while((it != _bo.end()) && (!failedallocation))
-                {
-                    INT_ATT_NAMES boname(ii);
-                    GLBufferObject* cbo = _bo[ii];
-                    if (tobeallocated[boname])
-                    {
-                        cbo->_size = boExpectedSize(boname,replicated);
-                        std::ptrdiff_t dim = boExpectedDimension(boname,replicated);
-                        glGenBuffers(1, &cbo->_bohandle);
-                        glBindBuffer(cbo->_target, cbo->_bohandle);
-                        //we call glGetError BEFORE the glBufferData function in order to clean the error flag
-                        GLenum err = glGetError();
-                        //assert(err == GL_NO_ERROR);
-                        glBufferData(cbo->_target, dim, NULL, GL_STATIC_DRAW);
-                        err = glGetError();
-                        //even if there according the MemoryInfo subclass there is enough space we were not able to allocate an attribute buffer object. We have to deallocate all the bos related to this mesh
-                        failedallocation = (err == GL_OUT_OF_MEMORY) || (!_gpumeminfo.isAdditionalMemoryAvailable(dim));
-                        if (!failedallocation)
-                        {
-                            //setBufferPointerEnableClientState(boname);
-                            setBufferPointer(boname);
-                            _gpumeminfo.acquiredMemory(dim);
-                        }
-                        cbo->_isvalid = !failedallocation;
-                        _borendering = !failedallocation;
-                        glBindBuffer(cbo->_target, 0);
-                        _currallocatedboatt[boname] = !failedallocation;
-                    }
-                    else
-                    {
-                        //the arity of the attribute contained in the bo didn't change so i can use the old space without reallocating it
-                        if (cbo != NULL)
-                            cbo->_isvalid = cbo->_isvalid || tobeupdated[boname];
-                    }
-                    ++it;
-                    ++ii;
-                }
-                if (failedallocation)
-                   buffersDeAllocationRequested(_currallocatedboatt);
-                _borendering = !failedallocation;
-            }
-            return _borendering;
-        }
-
-        bool updateBuffersIndexedPipeline(const InternalRendAtts& attributestobeupdated)
-        {
-            _chunkmap.clear();
-            size_t vn = _mesh.VN();
-            size_t tn = _mesh.FN();
-
-            size_t facechunk = std::min(size_t(tn),_perbatchprim);
-            size_t vertexchunk = std::min(size_t(vn),_perbatchprim);
-
-            std::vector<vcg::Point3f> pv; //position vector
-            if (attributestobeupdated[INT_ATT_NAMES::ATT_VERTPOSITION])
-                pv.resize(vertexchunk);
-
-            std::vector<vcg::Point3f> nv; //per vertex normal vector
-            if (attributestobeupdated[INT_ATT_NAMES::ATT_VERTNORMAL])
-                nv.resize(vertexchunk);
-
-            std::vector<vcg::Color4b> cv; // Per vertex color vector
-            if (attributestobeupdated[INT_ATT_NAMES::ATT_VERTCOLOR])
-                cv.resize(vertexchunk);
-
-            std::vector<float> tv; // per vertex texture coord vector
-            if (attributestobeupdated[INT_ATT_NAMES::ATT_VERTTEXTURE])
-                tv.resize(vertexchunk * 2);
-
-            size_t chunkingpu = 0;
-
-            for(size_t i=0;i<vn;++i)
-            {
-                size_t chunkindex = i % vertexchunk;
-                if (attributestobeupdated[INT_ATT_NAMES::ATT_VERTPOSITION])
-                    pv[chunkindex].Import(_mesh.vert[i].cP());
-
-                if (attributestobeupdated[INT_ATT_NAMES::ATT_VERTNORMAL])
-                {
-                    nv[chunkindex].Import(_mesh.vert[i].cN());
-                    nv[chunkindex].Normalize();
-                }
-
-                if (attributestobeupdated[INT_ATT_NAMES::ATT_VERTCOLOR])
-                {
-                    cv[chunkindex] = _mesh.vert[i].cC();
-                }
-                if (attributestobeupdated[INT_ATT_NAMES::ATT_VERTTEXTURE])
-                {
-                    tv[chunkindex*2+0] = _mesh.vert[i].cT().U();
-                    tv[chunkindex*2+1] = _mesh.vert[i].cT().V();
-                }
-
-                if((i == vn - 1) || (chunkindex == vertexchunk - 1))
-                {
-                    size_t chunksize = vertexchunk;
-                    if (i == vn - 1)
-                        chunksize = chunkindex + 1;
-
-                    if (attributestobeupdated[INT_ATT_NAMES::ATT_VERTPOSITION])
-                    {
-                        GLBufferObject* buffobj = _bo[INT_ATT_NAMES::ATT_VERTPOSITION];
-                        glBindBuffer(GL_ARRAY_BUFFER, buffobj->_bohandle);
-                        glBufferSubData(GL_ARRAY_BUFFER,chunkingpu * vertexchunk * buffobj->_components * buffobj->getSizeOfGLType(),buffobj->_components * buffobj->getSizeOfGLType() * chunksize,&pv[0]);
-                        //std::vector<vcg::Point3f> tmppv; //position vector
-                        //if (attributestobeupdated[GLMeshAttributesInfo::ATT_VERTPOSITION])
-                        //    tmppv.resize(vertexchunk);
-                        //glGetBufferSubData(GL_ARRAY_BUFFER,0,buffobj->_components * buffobj->getSizeOfGLType() * chunksize,&tmppv[0]);
-                        glBindBuffer(GL_ARRAY_BUFFER, 0);
-
-                    }
-                    if (attributestobeupdated[INT_ATT_NAMES::ATT_VERTNORMAL])
-                    {
-                        GLBufferObject* buffobj = _bo[INT_ATT_NAMES::ATT_VERTNORMAL];
-                        glBindBuffer(GL_ARRAY_BUFFER, buffobj->_bohandle);
-                        glBufferSubData(GL_ARRAY_BUFFER,chunkingpu * vertexchunk * buffobj->_components * buffobj->getSizeOfGLType(),buffobj->_components * buffobj->getSizeOfGLType() * chunksize,&nv[0]);
-                        glBindBuffer(GL_ARRAY_BUFFER, 0);
-                    }
-                    if (attributestobeupdated[INT_ATT_NAMES::ATT_VERTCOLOR])
-                    {
-                        GLBufferObject* buffobj = _bo[INT_ATT_NAMES::ATT_VERTCOLOR];
-                        glBindBuffer(GL_ARRAY_BUFFER, buffobj->_bohandle);
-                        glBufferSubData(GL_ARRAY_BUFFER,chunkingpu * vertexchunk * buffobj->_components * buffobj->getSizeOfGLType(),buffobj->_components * buffobj->getSizeOfGLType() * chunksize,&cv[0]);
-                        glBindBuffer(GL_ARRAY_BUFFER, 0);
-                    }
-                    if (attributestobeupdated[INT_ATT_NAMES::ATT_VERTTEXTURE])
-                    {
-                        GLBufferObject* buffobj = _bo[INT_ATT_NAMES::ATT_VERTTEXTURE];
-                        glBindBuffer(GL_ARRAY_BUFFER, buffobj->_bohandle);
-                        glBufferSubData(GL_ARRAY_BUFFER,chunkingpu * vertexchunk * buffobj->_components * buffobj->getSizeOfGLType(),buffobj->_components * buffobj->getSizeOfGLType() * chunksize,&tv[0]);
-                        glBindBuffer(GL_ARRAY_BUFFER, 0);
-                    }
-                    glFinish();
-                    ++chunkingpu;
-                }
-            }
-
-            pv.clear();
-            nv.clear();
-            cv.clear();
-            tv.clear();
-
-            chunkingpu = 0;
-            std::vector<GLuint> ti(facechunk * 3);
-            for(size_t i=0;i<tn;++i)
-            {
-                size_t chunkindex = i % facechunk;
-
-                ti[chunkindex * 3 + 0] = GLuint(vcg::tri::Index(_mesh,_mesh.face[i].V(0)));
-                ti[chunkindex * 3 + 1] = GLuint(vcg::tri::Index(_mesh,_mesh.face[i].V(1)));
-                ti[chunkindex * 3 + 2] = GLuint(vcg::tri::Index(_mesh,_mesh.face[i].V(2)));
-
-                if((i == tn - 1) || (chunkindex == facechunk - 1))
-                {
-                    size_t chunksize = facechunk;
-                    if (i == tn - 1)
-                        chunksize = chunkindex + 1;
-
-                    if (attributestobeupdated[INT_ATT_NAMES::ATT_VERTINDICES])
-                    {
-                        glBindBuffer(GL_ELEMENT_ARRAY_BUFFER, _bo[INT_ATT_NAMES::ATT_VERTINDICES]->_bohandle);
-                        glBufferSubData(GL_ELEMENT_ARRAY_BUFFER,chunkingpu * facechunk *  _bo[INT_ATT_NAMES::ATT_VERTINDICES]->_components *  _bo[INT_ATT_NAMES::ATT_VERTINDICES]->getSizeOfGLType(),_bo[INT_ATT_NAMES::ATT_VERTINDICES]->_components *  _bo[INT_ATT_NAMES::ATT_VERTINDICES]->getSizeOfGLType() * chunksize,&ti[0]);
-                        glBindBuffer(GL_ELEMENT_ARRAY_BUFFER, 0);
-                    }
-                    ++chunkingpu;
-                }
-            }
-            if ((attributestobeupdated[INT_ATT_NAMES::ATT_EDGEINDICES]) && (_edge.size() > 0))
-            {
-                glBindBuffer(GL_ELEMENT_ARRAY_BUFFER, _bo[INT_ATT_NAMES::ATT_EDGEINDICES]->_bohandle);
-                glBufferSubData(GL_ELEMENT_ARRAY_BUFFER,0,_bo[INT_ATT_NAMES::ATT_EDGEINDICES]->_components *  _edge.size() * _bo[INT_ATT_NAMES::ATT_EDGEINDICES]->getSizeOfGLType(),&_edge[0]);
-                glBindBuffer(GL_ELEMENT_ARRAY_BUFFER, 0);
-            }
-            return true;
-        }
-
-        bool isThereAReplicatedPipelineView() const
-        {
-            bool replicated = false;
-            for(typename ViewsMap::const_iterator it = _perviewreqatts.begin();it != _perviewreqatts.end();++it)
-            {
-                //There is a replicated pipeline only if the att[ATT_VERTPOSITION] is true, otherwise is a spurious replicated view
-                for(size_t pm = 0; pm < size_t(PR_ARITY);++pm) 
-                    replicated = replicated || (InternalRendAtts::replicatedPipelineNeeded(it->second._intatts[pm]) && (it->second._pmmask.test(pm)));
-            }
-            return replicated;
-        }
-
-        bool isThereAnEdgesView() const
-        {
-            bool isthereaquadview = false;
-            for(typename ViewsMap::const_iterator it = _perviewreqatts.begin();it != _perviewreqatts.end();++it)
-                isthereaquadview = (it->second._intatts[size_t(PR_WIREFRAME_EDGES)][INT_ATT_NAMES::ATT_VERTPOSITION]) || isthereaquadview;
-			return isthereaquadview;
-        }
-
-
-        bool updateBuffersReplicatedPipeline(const InternalRendAtts& attributestobeupdated)
-        {
-            size_t tn = _mesh.fn;
-
-            size_t facechunk = std::min(size_t(tn),_perbatchprim);
-
-            std::vector<vcg::Point3f> rpv; //position vector
-            if (attributestobeupdated[INT_ATT_NAMES::ATT_VERTPOSITION])
-                rpv.resize(facechunk * 3);
-
-            std::vector<vcg::Point3f> rnv; //per vertex normal vector
-            if (attributestobeupdated[INT_ATT_NAMES::ATT_VERTNORMAL])
-                rnv.resize(facechunk * 3);
-
-            std::vector<vcg::Point3f> rfnv; //per face normal vector
-            if (attributestobeupdated[INT_ATT_NAMES::ATT_FACENORMAL])
-                rfnv.resize(facechunk * 3);
-
-            std::vector<vcg::Color4b> rcv; // Per vertex color vector
-            if (attributestobeupdated[INT_ATT_NAMES::ATT_VERTCOLOR])
-                rcv.resize(facechunk * 3);
-
-            std::vector<vcg::Color4b> rfcv; // Per vertex color vector
-            if (attributestobeupdated[INT_ATT_NAMES::ATT_FACECOLOR])
-                rfcv.resize(facechunk * 3);
-
-            std::vector<float> rtv; // per vertex texture coord vector
-            if (attributestobeupdated[INT_ATT_NAMES::ATT_VERTTEXTURE])
-                rtv.resize(facechunk * 3 * 2);
-
-            std::vector<float> rwtv; // per wedge texture coord vector
-            if (attributestobeupdated[INT_ATT_NAMES::ATT_WEDGETEXTURE])
-                rwtv.resize(facechunk * 3 * 2);
-
-            size_t chunkingpu = 0;
-
-            //it's a map containing for each texture seams n a vector of all the triangle index ranges having n has texture seam
-            //Suppose that in a mesh we have
-            //TXS_0{t0,t1,t2,t3}, TXS_4{t4,t5},TXS_0{t6},TXS_-1{t7,t8,t9},TXS_4{t10,t11}
-            //so chunkMap will contain
-            // -1 -> [<t7,t9>]
-            //  0 -> [<t0,t3>,<t6,t6>]
-            //  4 -> [<t4,t5>,<t10,t11>]
-            //
-            //if the map has no-texture coords at all in order to unify the code we fill the ChunkMap with texture seam -1 and a single triangle range going from face_0 to face_n-1
-
-
-            if (attributestobeupdated[INT_ATT_NAMES::ATT_WEDGETEXTURE] || attributestobeupdated[INT_ATT_NAMES::ATT_VERTTEXTURE])
-            {
-                _chunkmap.clear();
-                if (attributestobeupdated[INT_ATT_NAMES::ATT_WEDGETEXTURE])
-                    fillchunkMap();
-                else
-                    if(attributestobeupdated[INT_ATT_NAMES::ATT_VERTTEXTURE])
-                        _chunkmap[0].push_back(std::make_pair(0,tn-1));
-            }
-
-            //default case: no texture is required to be rendered but a non texture attribute has to be updated
-            //we have to init the _chunkmap with just one entry (-1...that means no texture) referring all the triangles in the mesh
-            if ((!_currallocatedboatt[INT_ATT_NAMES::ATT_VERTTEXTURE] && !_currallocatedboatt[INT_ATT_NAMES::ATT_WEDGETEXTURE]) &&
-                (attributestobeupdated[INT_ATT_NAMES::ATT_VERTPOSITION] ||
-                attributestobeupdated[INT_ATT_NAMES::ATT_VERTNORMAL] || attributestobeupdated[INT_ATT_NAMES::ATT_FACENORMAL] ||
-                attributestobeupdated[INT_ATT_NAMES::ATT_VERTCOLOR] || attributestobeupdated[INT_ATT_NAMES::ATT_FACECOLOR]))
-            {
-                _chunkmap.clear();
-                _chunkmap[-1].push_back(std::make_pair(0,tn-1));
-            }
-
-            int t = 0;
-            if (attributestobeupdated[INT_ATT_NAMES::ATT_WEDGETEXTURE] || attributestobeupdated[INT_ATT_NAMES::ATT_VERTTEXTURE])
-            {
-                _texindnumtriangles.clear();
-                _texindnumtriangles.resize(_chunkmap.size());
-            }
-            
-            std::vector<GLuint> vpatlas;
-            if (attributestobeupdated[INT_ATT_NAMES::ATT_EDGEINDICES])
-                vpatlas.resize(_mesh.VN(),UINT_MAX);
-
-            int faceind = 0;
-            size_t chunkindex = faceind;
-			GLuint triangles = 0;
-
-
-            for(ChunkMap::const_iterator mit = _chunkmap.begin();mit != _chunkmap.end();++mit)
-            {
-                for (ChunkVector::const_iterator cit = mit->second.begin();cit != mit->second.end();++cit)
-                {
-                    for(size_t indf = cit->first;indf<=cit->second;++indf)
-                    {
-                        chunkindex = faceind % facechunk;
-                        if (attributestobeupdated[INT_ATT_NAMES::ATT_VERTPOSITION])
-                        {
-                            rpv[chunkindex*3+0].Import(_mesh.face[indf].V(0)->P());
-                            rpv[chunkindex*3+1].Import(_mesh.face[indf].V(1)->P());
-                            rpv[chunkindex*3+2].Import(_mesh.face[indf].V(2)->P());
-                        }
-                        if (attributestobeupdated[INT_ATT_NAMES::ATT_VERTNORMAL])
-                        {
-                            rnv[chunkindex*3+0].Import(_mesh.face[indf].V(0)->N().Normalize());
-                            rnv[chunkindex*3+1].Import(_mesh.face[indf].V(1)->N().Normalize());
-                            rnv[chunkindex*3+2].Import(_mesh.face[indf].V(2)->N().Normalize());
-                        }
-
-                        if (attributestobeupdated[INT_ATT_NAMES::ATT_FACENORMAL])
-                        {
-                            rfnv[chunkindex*3+0].Import(_mesh.face[indf].N().Normalize());
-                            rfnv[chunkindex*3+1].Import(_mesh.face[indf].N().Normalize());
-                            rfnv[chunkindex*3+2].Import(_mesh.face[indf].N().Normalize());
-                        }
-
-                        if ((attributestobeupdated[INT_ATT_NAMES::ATT_VERTCOLOR]))
-                        {
-                            rcv[chunkindex*3+0] = _mesh.face[indf].V(0)->C();
-                            rcv[chunkindex*3+1] = _mesh.face[indf].V(1)->C();
-                            rcv[chunkindex*3+2] = _mesh.face[indf].V(2)->C();
-                        }
-
-                        if ((attributestobeupdated[INT_ATT_NAMES::ATT_FACECOLOR]))
-                        {
-                            rfcv[chunkindex*3+0] = _mesh.face[indf].C();
-                            rfcv[chunkindex*3+1] = _mesh.face[indf].C();
-                            rfcv[chunkindex*3+2] = _mesh.face[indf].C();
-                        }
-
-                        if (attributestobeupdated[INT_ATT_NAMES::ATT_VERTTEXTURE])
-                        {
-                            rtv[chunkindex*6+0]=float(_mesh.face[indf].V(0)->T().U());
-                            rtv[chunkindex*6+1]=float(_mesh.face[indf].V(0)->T().V());
-                            rtv[chunkindex*6+2]=float(_mesh.face[indf].V(1)->T().U());
-                            rtv[chunkindex*6+3]=float(_mesh.face[indf].V(1)->T().V());
-                            rtv[chunkindex*6+4]=float(_mesh.face[indf].V(2)->T().U());
-                            rtv[chunkindex*6+5]=float(_mesh.face[indf].V(2)->T().V());
-                        }
-
-                        if (attributestobeupdated[INT_ATT_NAMES::ATT_WEDGETEXTURE])
-                        {
-                            rwtv[chunkindex*6+0]=float(_mesh.face[indf].WT(0).U());
-                            rwtv[chunkindex*6+1]=float(_mesh.face[indf].WT(0).V());
-                            rwtv[chunkindex*6+2]=float(_mesh.face[indf].WT(1).U());
-                            rwtv[chunkindex*6+3]=float(_mesh.face[indf].WT(1).V());
-                            rwtv[chunkindex*6+4]=float(_mesh.face[indf].WT(2).U());
-                            rwtv[chunkindex*6+5]=float(_mesh.face[indf].WT(2).V());
-                        }
-
-                        if (attributestobeupdated[INT_ATT_NAMES::ATT_EDGEINDICES])
-                        {
-                            for (int ii = 0;ii < 3;++ii)
-                            {
-                                size_t v = vcg::tri::Index(_mesh,_mesh.face[indf].V(ii));
-                                if (vpatlas[v] == UINT_MAX)
-                                    vpatlas[v] = faceind*3+ii;
-                            }
-                        }
-
-
-                        if((faceind == tn - 1) || (chunkindex == facechunk - 1))
-                        {
-                            size_t chunksize = facechunk;
-                            if (faceind == tn - 1)
-                                chunksize = chunkindex + 1;
-
-                            if (attributestobeupdated[INT_ATT_NAMES::ATT_VERTPOSITION])
-                            {
-                                GLBufferObject* buffobj = _bo[INT_ATT_NAMES::ATT_VERTPOSITION];
-                                glBindBuffer(GL_ARRAY_BUFFER, buffobj->_bohandle);
-                                glBufferSubData(GL_ARRAY_BUFFER,chunkingpu * facechunk * 3 * buffobj->_components * buffobj->getSizeOfGLType(),3 * buffobj->_components * buffobj->getSizeOfGLType() * chunksize,&rpv[0]);
-                                glBindBuffer(GL_ARRAY_BUFFER, 0);
-                            }
-
-                            if (attributestobeupdated[INT_ATT_NAMES::ATT_VERTNORMAL])
-                            {
-                                GLBufferObject* buffobj = _bo[INT_ATT_NAMES::ATT_VERTNORMAL];
-                                glBindBuffer(GL_ARRAY_BUFFER, buffobj->_bohandle);
-                                glBufferSubData(GL_ARRAY_BUFFER,chunkingpu * facechunk * 3 * buffobj->_components * buffobj->getSizeOfGLType(),3 * buffobj->_components * buffobj->getSizeOfGLType() * chunksize,&rnv[0]);
-                                glBindBuffer(GL_ARRAY_BUFFER, 0);
-                            }
-
-                            if (attributestobeupdated[INT_ATT_NAMES::ATT_FACENORMAL])
-                            {
-                                GLBufferObject* buffobj = _bo[INT_ATT_NAMES::ATT_FACENORMAL];
-                                glBindBuffer(GL_ARRAY_BUFFER, buffobj->_bohandle);
-                                glBufferSubData(GL_ARRAY_BUFFER,chunkingpu * facechunk * 3 * buffobj->_components * buffobj->getSizeOfGLType(),3 * buffobj->_components * buffobj->getSizeOfGLType() * chunksize,&rfnv[0]);
-                                glBindBuffer(GL_ARRAY_BUFFER, 0);
-                            }
-
-                            if (attributestobeupdated[INT_ATT_NAMES::ATT_VERTCOLOR])
-                            {
-                                GLBufferObject* buffobj = _bo[INT_ATT_NAMES::ATT_VERTCOLOR];
-                                glBindBuffer(GL_ARRAY_BUFFER, buffobj->_bohandle);
-                                glBufferSubData(GL_ARRAY_BUFFER,chunkingpu * facechunk * 3 *buffobj->_components * buffobj->getSizeOfGLType(),3 * buffobj->_components * buffobj->getSizeOfGLType() * chunksize,&rcv[0]);
-                                glBindBuffer(GL_ARRAY_BUFFER, 0);
-                            }
-
-                            if (attributestobeupdated[INT_ATT_NAMES::ATT_FACECOLOR])
-                            {
-                                GLBufferObject* buffobj = _bo[INT_ATT_NAMES::ATT_FACECOLOR];
-                                glBindBuffer(GL_ARRAY_BUFFER, buffobj->_bohandle);
-                                glBufferSubData(GL_ARRAY_BUFFER,chunkingpu * facechunk * 3 *buffobj->_components * buffobj->getSizeOfGLType(),3 * buffobj->_components * buffobj->getSizeOfGLType() * chunksize,&rfcv[0]);
-                                glBindBuffer(GL_ARRAY_BUFFER, 0);
-                            }
-
-                            if (attributestobeupdated[INT_ATT_NAMES::ATT_VERTTEXTURE])
-                            {
-                                GLBufferObject* buffobj = _bo[INT_ATT_NAMES::ATT_VERTTEXTURE];
-                                glBindBuffer(GL_ARRAY_BUFFER, buffobj->_bohandle);
-                                glBufferSubData(GL_ARRAY_BUFFER,chunkingpu * facechunk * 3 *buffobj->_components * buffobj->getSizeOfGLType(),3 * buffobj->_components * buffobj->getSizeOfGLType() * chunksize,&rtv[0]);
-                                glBindBuffer(GL_ARRAY_BUFFER, 0);
-                            }
-
-                            if (attributestobeupdated[INT_ATT_NAMES::ATT_WEDGETEXTURE])
-                            {
-                                GLBufferObject* buffobj = _bo[INT_ATT_NAMES::ATT_WEDGETEXTURE];
-                                glBindBuffer(GL_ARRAY_BUFFER, buffobj->_bohandle);
-                                glBufferSubData(GL_ARRAY_BUFFER,chunkingpu * facechunk * 3 *buffobj->_components * buffobj->getSizeOfGLType(),3 * buffobj->_components * buffobj->getSizeOfGLType() * chunksize,&rwtv[0]);
-                                glBindBuffer(GL_ARRAY_BUFFER, 0);
-                            }
-
-                            ++chunkingpu;
-                        }
-                        ++faceind;
-                    }
-                    triangles += cit->second - cit->first + 1;
-                }
-
-                if ((attributestobeupdated[INT_ATT_NAMES::ATT_EDGEINDICES]) && (_edge.size() > 0)) 
-                {
-                    for(typename std::vector<EdgeVertInd>::iterator it = _edge.begin();it != _edge.end();++it)
-                    {
-                        it->_v[0] = vpatlas[it->_v[0]];
-                        it->_v[1] = vpatlas[it->_v[1]];
-                    }
-
-                    GLBufferObject* buffobj = _bo[INT_ATT_NAMES::ATT_EDGEINDICES];
-                    glBindBuffer(GL_ELEMENT_ARRAY_BUFFER, buffobj->_bohandle);
-                    glBufferSubData(GL_ELEMENT_ARRAY_BUFFER,0,buffobj->_components * buffobj->getSizeOfGLType() * _edge.size(),&_edge[0]);
-                    glBindBuffer(GL_ELEMENT_ARRAY_BUFFER, 0);
-                }
-
-                if (attributestobeupdated[INT_ATT_NAMES::ATT_WEDGETEXTURE] || attributestobeupdated[INT_ATT_NAMES::ATT_VERTTEXTURE])
-                    _texindnumtriangles[t] = std::make_pair(mit->first,triangles);
-                ++t;
-            }
-
-            //return (k != tn)
-            //    throw MeshLabException("Mesh has not been properly partitioned");
-            return true;
-        }
-
-        void buffersDeAllocationRequested(const InternalRendAtts& rq)
-        {
-            for(unsigned int ii = 0;ii < INT_ATT_NAMES::enumArity();++ii)
-            {
-                INT_ATT_NAMES boname(ii);
-                if ((_bo[ii] != NULL) && (rq[boname]))
-                    bufferDeAllocationRequested(boname);
-            }
-        }
-
-        void bufferDeAllocationRequested(INT_ATT_NAMES att)
-        {
-            unsigned int ind(att);
-            if ((ind < 0) || (ind >= (unsigned int) _bo.size()))
-                return;
-            GLBufferObject* bobj = _bo[ind];
-            if (bobj == NULL)
-                return;
-
-            if ((att != INT_ATT_NAMES::ATT_VERTINDICES) && (att != INT_ATT_NAMES::ATT_EDGEINDICES) /*&& (att != INT_ATT_NAMES::ATT_FIXEDCOLOR)*/)
-            {
-                glDisableClientState(bobj->_clientstatetag);
-            }
-			//glBufferData(bobj->_target, sizeof(vcg::Point3f)*_primitivebatch, 0, GL_DYNAMIC_DRAW);
-            glDeleteBuffers(1,&(bobj->_bohandle));
-            glFlush();
-            glFinish();
-
-            if (bobj->_size > 0)
-                //we don't use dim cause dim is the value that is going to be allocated, instead use (*it)->_size * (*it)->getSizeOfGLType() is the value already in the buffer
-                _gpumeminfo.releasedMemory(bobj->_size * bobj->getSizeOfGLType());
-            bobj->_isvalid = false;
-            bobj->_size = 0;
-            _currallocatedboatt[att] = false; 
-        }
-
-        std::ptrdiff_t bufferObjectsMemoryRequired(const InternalRendAtts& rqatt) const
-        {
-            bool replicated = InternalRendAtts::replicatedPipelineNeeded(rqatt);
-            std::ptrdiff_t result(0);
-
-            for(unsigned int ii = 0;ii < INT_ATT_NAMES::enumArity();++ii)
-            {
-                INT_ATT_NAMES nm(ii);
-                if (rqatt[nm])
-                    result += (std::ptrdiff_t) boExpectedDimension(nm,replicated);
-            }
-            return result;
-        }
-
-        //expected number of cells should have the required bo
-        //generateindex is true when i have a triangle based mesh
-        //				is false when i have a point based mesh
-        size_t boExpectedSize(INT_ATT_NAMES name,bool replicatedpipeline) const
-        {
-            try
-            {
-                
-                GLBufferObject& cbo = *_bo.at((unsigned int) name);
-                size_t vertnum(_mesh.VN());
-                size_t facenum(_mesh.FN());
-
-                switch((unsigned int) name)
-                {
-                case(INT_ATT_NAMES::ATT_VERTPOSITION):
-                case(INT_ATT_NAMES::ATT_VERTNORMAL):
-                case(INT_ATT_NAMES::ATT_VERTCOLOR):
-                case(INT_ATT_NAMES::ATT_VERTTEXTURE):
-                    {
-                        if (replicatedpipeline)
-                            return facenum * 3 * cbo._components;
-                        else
-                            return vertnum * cbo._components;
-                    }
-
-                case(INT_ATT_NAMES::ATT_FACENORMAL):
-                case(INT_ATT_NAMES::ATT_FACECOLOR):
-                case(INT_ATT_NAMES::ATT_WEDGETEXTURE):
-                    {
-                        if (replicatedpipeline)
-                            return facenum * 3 * cbo._components;
-                        else
-                            return 0;
-                    }
-                case(INT_ATT_NAMES::ATT_VERTINDICES):
-                    {
-                        if (replicatedpipeline)
-                            return 0;
-                        else
-                            return facenum * cbo._components;
-                    }
-                case(INT_ATT_NAMES::ATT_EDGEINDICES):
-                    {
-                        return _edge.size() * cbo._components;
-                    }
-
-                default : break;
-                }
-            }
-            catch(std::out_of_range& /*exc*/)
-            {
-                return 0;
-            }
-            return 0;
-        }
-
-        size_t boExpectedDimension(INT_ATT_NAMES name,bool replicatedpipeline) const
-        {
-            try
-            {
-                size_t sz = boExpectedSize(name,replicatedpipeline);
-                unsigned int ind = (unsigned int) name;
-                GLBufferObject* cbo = _bo.at(ind);
-                if (cbo == NULL)
-                    return 0;
-                else
-                    return sz * cbo->getSizeOfGLType();
-            }
-            catch(std::out_of_range& /*exc*/)
-            {
-                return 0;
-            }
-            return 0;
-        }
-
-		void drawFun(const PVData& dt, const std::vector<GLuint>& textid = std::vector<GLuint>()) const
-		{
-			glPushAttrib(GL_ALL_ATTRIB_BITS);
-			glMatrixMode(GL_MODELVIEW);
-			glPushMatrix();
-			glMultMatrix(_tr);
-
-			if ((dt._glopts != NULL) && (dt._glopts->_perbbox_enabled))
-				drawBBox(dt._glopts);
-
-			if (dt.isPrimitiveActive(PR_SOLID))
-			{
-				bool somethingmore = dt.isPrimitiveActive(PR_WIREFRAME_EDGES) || dt.isPrimitiveActive(PR_WIREFRAME_TRIANGLES) || dt.isPrimitiveActive(PR_POINTS);
-				if (somethingmore)
-				{
-					glEnable(GL_POLYGON_OFFSET_FILL);
-					glPolygonOffset(1.0, 1);
-				}
-				drawFilledTriangles(dt._intatts[size_t(PR_SOLID)], dt._glopts, textid);
-				if (somethingmore)
-					glDisable(GL_POLYGON_OFFSET_FILL);
-			}
-
-			if (dt.isPrimitiveActive(PR_WIREFRAME_EDGES) || dt.isPrimitiveActive(PR_WIREFRAME_TRIANGLES))
-			{
-				//InternalRendAtts tmpatts = atts;
-				bool pointstoo = dt.isPrimitiveActive(PR_POINTS);
-
-				if (pointstoo)
-				{
-					glEnable(GL_POLYGON_OFFSET_FILL);
-					glPolygonOffset(1.0, 1);
-				}
-				bool solidtoo = dt.isPrimitiveActive(PR_SOLID);
-
-				/*EDGE    |     TRI     |    DRAW
-				---------------------------------
-				  TRUE         TRUE         EDGE
-				  TRUE         FALSE        EDGE
-				  FALSE        TRUE         TRI
-				  FALSE        FALSE        NOTHING */
-
-				if (dt.isPrimitiveActive(PR_WIREFRAME_EDGES))
-					drawEdges(dt._intatts[size_t(PR_WIREFRAME_EDGES)], dt._glopts);
-				else
-				{
-					if (dt.isPrimitiveActive(PR_WIREFRAME_TRIANGLES))
-					{
-						drawWiredTriangles(dt._intatts[size_t(PR_WIREFRAME_TRIANGLES)], dt._glopts, textid);
-					}
-				}
-
-				if (pointstoo || solidtoo)
-					glDisable(GL_POLYGON_OFFSET_FILL);
-			}
-			if (dt.isPrimitiveActive(PR_POINTS))
-				drawPoints(dt._intatts[size_t(PR_POINTS)], dt._glopts,textid);
-
-			glPopMatrix();
-			glPopAttrib();
-			glFlush();
-			glFinish();
-		}
-
-        void drawFilledTriangles(const InternalRendAtts& req,const GL_OPTIONS_DERIVED_TYPE* glopts,const std::vector<GLuint>& textureindex = std::vector<GLuint>()) const
-        {
-            if (_mesh.VN() == 0)
-                return;
-
-            glPushAttrib(GL_ALL_ATTRIB_BITS);
-  
-            bool isgloptsvalid = (glopts != NULL);
-            
-            if (isgloptsvalid && glopts->_persolid_noshading)
-                glDisable(GL_LIGHTING);
-            else
-                if ((!isgloptsvalid) ||  (req[INT_ATT_NAMES::ATT_VERTNORMAL]) || (req[INT_ATT_NAMES::ATT_FACENORMAL]))
-                {
-                    glEnable(GL_LIGHTING);
-                }
-
-            glEnable(GL_COLOR_MATERIAL);
-            if ((isgloptsvalid) && (glopts->_persolid_fixed_color_enabled))
-                glColor(glopts->_persolid_fixed_color);
-            else
-            {
-                if ((isgloptsvalid) && (glopts->_persolid_mesh_color_enabled))
-                    glColor(_mesh.C());
-                else
-                {
-                    if ((req[INT_ATT_NAMES::ATT_VERTCOLOR]) || (req[INT_ATT_NAMES::ATT_FACECOLOR]))
-                        glColorMaterial(GL_FRONT_AND_BACK,GL_AMBIENT_AND_DIFFUSE);
-                    else
-                        glColor(vcg::Color4b(vcg::Color4b::LightGray));
-                }
-            }
-
-            if (isBORenderingAvailable())
-                drawTrianglesBO(req,textureindex);
-            else
-                drawTrianglesIM(req,textureindex);
-
-            glPopAttrib();
-        }
-
-
-        void drawWiredTriangles(const InternalRendAtts& req,const GL_OPTIONS_DERIVED_TYPE* glopts,const std::vector<GLuint>& textureindex = std::vector<GLuint>()) const
-        {
-            if (_mesh.VN() == 0)
-                return;
-            glPushAttrib(GL_ALL_ATTRIB_BITS);
-            
-           
-            bool isgloptsvalid = (glopts != NULL);
-
-            if (isgloptsvalid && glopts->_perwire_noshading)
-                glDisable(GL_LIGHTING);
-            else 
-                if ((!isgloptsvalid) || (req[INT_ATT_NAMES::ATT_VERTNORMAL]))
-                {
-                    glEnable(GL_LIGHTING);
-                }
-                
-            glEnable(GL_COLOR_MATERIAL);
-            if ((isgloptsvalid) && (glopts->_perwire_fixed_color_enabled))
-                glColor(glopts->_perwire_fixed_color);
-            else
-            {
-                if ((isgloptsvalid) && (glopts->_perwire_mesh_color_enabled))
-                    glColor(_mesh.C());
-                else
-                {
-                    if (req[INT_ATT_NAMES::ATT_VERTCOLOR])
-                        glColorMaterial(GL_FRONT_AND_BACK,GL_AMBIENT_AND_DIFFUSE);
-                    else
-                        glColor(vcg::Color4b(vcg::Color4b::DarkGray));
-                }
-            }
-            float linewidth = 1.0f;
-            if (isgloptsvalid)
-                linewidth = glopts->_perwire_wirewidth;
-            glLineWidth(linewidth);
-            glPolygonMode(GL_FRONT_AND_BACK, GL_LINE);
-
-            if (isBORenderingAvailable())
-                drawTrianglesBO(req,textureindex);
-            else
-                drawTrianglesIM(req,textureindex);
-
-            glPolygonMode(GL_FRONT_AND_BACK, GL_FILL);
-            glPopAttrib();
-        }
-
-        void drawTrianglesBO(const InternalRendAtts& req,const std::vector<GLuint>& textureindex = std::vector<GLuint>()) const
-        {
-            updateClientState(req);
-
-            bool replicated = InternalRendAtts::replicatedPipelineNeeded(_currallocatedboatt);
-
-            if (replicated)
-            {
-                //qDebug("Replicated drawing");
-                int firsttriangleoffset = 0;
-                if(!req[INT_ATT_NAMES::ATT_VERTTEXTURE] && !req[INT_ATT_NAMES::ATT_WEDGETEXTURE])
-                {
-                    glDisable(GL_TEXTURE_2D);
-                    glDrawArrays(GL_TRIANGLES,0,_mesh.fn * 3);
-                }
-                else
-                {
-                    glEnable(GL_TEXTURE_2D);
-                    for(std::vector< std::pair<short,GLuint> >::const_iterator it = _texindnumtriangles.begin();it != _texindnumtriangles.end();++it)
-                    {
-                        if ((it->first != -1) && (it->first < textureindex.size()))
-                            glBindTexture(GL_TEXTURE_2D,textureindex[it->first]);
-                        else
-                            glBindTexture(GL_TEXTURE_2D,0);
-                        glDrawArrays(GL_TRIANGLES,firsttriangleoffset,it->second * 3 - firsttriangleoffset);
-                        firsttriangleoffset = it->second * 3;
-                    }
-                    glBindTexture(GL_TEXTURE_2D,0);
-                    glDisable(GL_TEXTURE_2D);
-                }
-
-            }
-            else
-            {
-                if(req[INT_ATT_NAMES::ATT_VERTTEXTURE])
-                {
-                    if (textureindex.size() > 0)
-                    {
-                        glEnable(GL_TEXTURE_2D);
-                        glBindTexture(GL_TEXTURE_2D,textureindex[0]);
-                    }
-                }
-                else
-                    glDisable(GL_TEXTURE_2D);
-
-                if  (_bo[INT_ATT_NAMES::ATT_VERTINDICES]->_isvalid)
-                {
-                    //qDebug("Indexed drawing");
-                    glBindBuffer(GL_ELEMENT_ARRAY_BUFFER,_bo[INT_ATT_NAMES::ATT_VERTINDICES]->_bohandle);
-                    glDrawElements( GL_TRIANGLES, _mesh.FN() * _bo[INT_ATT_NAMES::ATT_VERTINDICES]->_components,GL_UNSIGNED_INT ,NULL);
-                    glBindBuffer(GL_ELEMENT_ARRAY_BUFFER, 0);   
-
-                }
-
-                glBindTexture(GL_TEXTURE_2D,0);
-                glDisable(GL_TEXTURE_2D);
-            }
-            InternalRendAtts tmp;
-            updateClientState(tmp);
-            glBindBuffer(GL_ELEMENT_ARRAY_BUFFER,0);
-            glBindBuffer(GL_ARRAY_BUFFER,0);
-        }
-
-        void drawTrianglesIM(const InternalRendAtts& req,const std::vector<GLuint>& textureindex = std::vector<GLuint>()) const
-        {
-            if(_mesh.fn==0)
-                return;
-
-            bool vn = req[INT_ATT_NAMES::ATT_VERTNORMAL] && vcg::tri::HasPerVertexNormal(_mesh);
-            bool fn = req[INT_ATT_NAMES::ATT_FACENORMAL] && vcg::tri::HasPerFaceNormal(_mesh);
-            bool vc = req[INT_ATT_NAMES::ATT_VERTCOLOR] && vcg::tri::HasPerVertexColor(_mesh);
-            bool fc = req[INT_ATT_NAMES::ATT_FACECOLOR] && vcg::tri::HasPerFaceColor(_mesh);
-            bool vt = req[INT_ATT_NAMES::ATT_VERTTEXTURE] && vcg::tri::HasPerVertexTexCoord(_mesh);
-            bool wt = req[INT_ATT_NAMES::ATT_WEDGETEXTURE] && vcg::tri::HasPerWedgeTexCoord(_mesh);
-
-
-            //typename MESHTYPE::FaceContainer::iterator fp;
-            typename MESH_TYPE::FaceIterator fi = _mesh.face.begin();
-
-            short curtexname=-1;
-            if(wt)
-            {
-                curtexname=(*fi).WT(0).n();
-                if ((curtexname >= 0) && (curtexname < (int)textureindex.size()))
-                {
-                    glEnable(GL_TEXTURE_2D);
-                    glBindTexture(GL_TEXTURE_2D,textureindex[curtexname]);
-                }
-                else
-                {
-                    glDisable(GL_TEXTURE_2D);
-                }
-            }
-
-            if(vt && !textureindex.empty()) // in the case of per vertex tex coord we assume that we have a SINGLE texture.
-            {
-                curtexname = 0;
-                glEnable(GL_TEXTURE_2D);
-                glBindTexture(GL_TEXTURE_2D,textureindex[curtexname]);
-            }
-
-            glBegin(GL_TRIANGLES);
-
-            while(fi!=_mesh.face.end())
-            {
-                typename MESH_TYPE::FaceType & f = *fi;
-                if(!f.IsD())
-                {
-                    if(wt)
-                        if(f.WT(0).n() != curtexname)
-                        {
-                            curtexname=(*fi).WT(0).n();
-                            glEnd();
-
-                            if (curtexname >= 0)
-                            {
-                                glEnable(GL_TEXTURE_2D);
-                                if(!textureindex.empty())
-                                    glBindTexture(GL_TEXTURE_2D,textureindex[curtexname]);
-                            }
-                            else
-                            {
-                                glDisable(GL_TEXTURE_2D);
-                            }
-
-                            glBegin(GL_TRIANGLES);
-                        }
-
-                        if(fn)
-                            glNormal(f.cN());
-                        if(vn)
-                            glNormal(f.V(0)->cN());
-
-                        if(fc)
-                            glColor(f.C());
-                        if(vc)
-                            glColor(f.V(0)->C());
-                        if(vt)
-                            glTexCoord(f.V(0)->T().P());
-                        if(wt)
-                            glTexCoord(f.WT(0).t(0));
-                        glVertex(f.V(0)->P());
-
-                        if(vn)
-                            glNormal(f.V(1)->cN());
-                        if(vc)
-                            glColor(f.V(1)->C());
-                        if(vt)
-                            glTexCoord(f.V(1)->T().P());
-                        if(wt)
-                            glTexCoord(f.WT(1).t(0));
-                        glVertex(f.V(1)->P());
-
-                        if(vn)
-                            glNormal(f.V(2)->cN());
-                        if(vc)
-                            glColor(f.V(2)->C());
-                        if(vt)
-                            glTexCoord(f.V(2)->T().P());
-                        if(wt)
-                            glTexCoord(f.WT(2).t(0));
-                        glVertex(f.V(2)->P());
-                }
-                ++fi;
-            }
-
-            glEnd();
-        }
-
-        void drawPoints(const InternalRendAtts& req,GL_OPTIONS_DERIVED_TYPE* glopts, const std::vector<GLuint>& textureindex = std::vector<GLuint>()) const
-        {
-            if (_mesh.VN() == 0)
-                return;
-            glPushAttrib(GL_ALL_ATTRIB_BITS);
-            
-
-            bool isgloptsvalid = (glopts != NULL);        
-
-            
-<<<<<<< HEAD
-            if (isgloptsvalid && glopts->_perpoint_noshading)
-=======
-            if ((isgloptsvalid && glopts->_perpoint_noshading) || (isgloptsvalid && glopts->_perpoint_dot_enabled))
->>>>>>> a8e87662
-                glDisable(GL_LIGHTING);
-            else 
-                if ((!isgloptsvalid) ||  req[INT_ATT_NAMES::ATT_VERTNORMAL])
-                {
-                    glEnable(GL_LIGHTING);
-                }
-
-            glEnable(GL_COLOR_MATERIAL);
-            if ((isgloptsvalid) && ((glopts->_perpoint_fixed_color_enabled) || (glopts->_perpoint_mesh_color_enabled))){
-                if (glopts->_perpoint_fixed_color_enabled)
-                    glColor(glopts->_perpoint_fixed_color);
-                else
-                    glColor(_mesh.C());
-            }
-
-            if (req[INT_ATT_NAMES::ATT_VERTCOLOR])       
-                glColorMaterial(GL_FRONT_AND_BACK,GL_AMBIENT_AND_DIFFUSE);
-         
-
-			if (req[INT_ATT_NAMES::ATT_VERTTEXTURE])
-			{
-				glEnable(GL_TEXTURE_2D);
-				if (textureindex.size() > 0)
-					glBindTexture(GL_TEXTURE_2D, textureindex[0]);
-				else
-					glBindTexture(GL_TEXTURE_2D, 0);
-			}
-			else
-				glDisable(GL_TEXTURE_2D);
-            //glBindBuffer(GL_ELEMENT_ARRAY_BUFFER, _bo[GLMeshAttributesInfo::ATT_VERTINDEX]->_bohandle);
-           
-            if (glopts != NULL)
-            {
-				if (!glopts->_perpoint_dot_enabled)
-					glPointSize(glopts->_perpoint_pointsize);
-                if ((glopts->_perpoint_pointsmooth_enabled) || (glopts->_perpoint_dot_enabled))
-                    glEnable(GL_POINT_SMOOTH);
-                else 
-                    glDisable(GL_POINT_SMOOTH);
-                if(glopts->_perpoint_pointattenuation_enabled)
-                {
-                    vcg::Matrix44<typename MESH_TYPE::ScalarType> mat;
-                    glGetv(GL_MODELVIEW_MATRIX,mat);
-                    vcg::Point3<typename MESH_TYPE::ScalarType> c =_mesh.bbox.Center();
-                    float camDist = (float)Norm(mat*c);
-                    float quadratic[] = { 0.0f, 0.0f, 1.0f/(camDist*camDist) , 0.0f };
-                    glPointParameterfv( GL_POINT_DISTANCE_ATTENUATION, quadratic );
-                    glPointParameterf( GL_POINT_SIZE_MAX, 16.0f );
-                    glPointParameterf( GL_POINT_SIZE_MIN, 1.0f );
-                }
-                else
-                {
-                    float quadratic[] = { 1.0f, 0.0f, 0.0f};
-                    glPointParameterfv( GL_POINT_DISTANCE_ATTENUATION, quadratic );
-                    float pointsize = 1.0f;
-                    if (isgloptsvalid)
-                        pointsize = glopts->_perpoint_pointsize;
-                    glPointSize(pointsize);
-                }
-				if (glopts->_perpoint_dot_enabled)
-				{
-					glEnable(GL_BLEND);
-					glBlendFunc(GL_SRC_ALPHA, GL_ONE_MINUS_SRC_ALPHA);
-					glDepthRange(0.0, 0.9999);
-					glDepthFunc(GL_LEQUAL);
-					glPointSize(glopts->_perpoint_pointsize + 0.5);
-				}
-            }
-            if (isBORenderingAvailable())
-                drawPointsBO(req);
-            else
-                drawPointsIM(req);
-
-			if ((glopts != NULL) && (glopts->_perpoint_dot_enabled))
-			{
-				float psize = 0.0001f;
-				if ((glopts->_perpoint_pointsize - 1) > 0)
-					psize = (glopts->_perpoint_pointsize - 1);
-				glPointSize(psize);
-				if (isBORenderingAvailable())
-					drawPointsBO(req);
-				else
-					drawPointsIM(req);
-			}
-            glPopAttrib();
-        }
-
-        void drawPointsBO(const InternalRendAtts& req) const
-        {
-            size_t pointsnum = _mesh.VN();
-            if (InternalRendAtts::replicatedPipelineNeeded(_currallocatedboatt))
-                pointsnum = _mesh.FN() * 3;
-            updateClientState(req);
-            glDrawArrays(GL_POINTS,0,GLsizei(pointsnum));
-            /*disable all client state buffers*/
-            InternalRendAtts tmp;
-            updateClientState(tmp);
-        }
-
-        void drawPointsIM(const InternalRendAtts& req) const
-        {
-            bool vn = req[INT_ATT_NAMES::ATT_VERTNORMAL] && vcg::tri::HasPerVertexNormal(_mesh);
-            bool vc = req[INT_ATT_NAMES::ATT_VERTCOLOR] && vcg::tri::HasPerVertexColor(_mesh);
-            bool vt = req[INT_ATT_NAMES::ATT_VERTTEXTURE] && vcg::tri::HasPerVertexTexCoord(_mesh);
-            
-
-            glBegin(GL_POINTS);
-            for(typename MESH_TYPE::VertexIterator vi=_mesh.vert.begin();vi!=_mesh.vert.end();++vi)
-            {
-                if(!(*vi).IsD())
-                {
-                    if(vn) glNormal((*vi).cN());
-                    if(vc) glColor((*vi).C());
-                    if(vt) glTexCoord((*vi).T().P());
-                    glVertex((*vi).P());
-                }
-            }
-            glEnd();
-        }
-
-        void drawEdges(const InternalRendAtts& req,GL_OPTIONS_DERIVED_TYPE* glopts) const
-        {
-            if (_mesh.VN() == 0)
-                return;
-            glPushAttrib(GL_ALL_ATTRIB_BITS);
-           
-            bool isgloptsvalid = (glopts != NULL);
-
-            glEnable(GL_COLOR_MATERIAL);
-            glColorMaterial(GL_FRONT_AND_BACK,GL_AMBIENT_AND_DIFFUSE);
-
-            if (isgloptsvalid && glopts->_perwire_noshading)
-                glDisable(GL_LIGHTING);
-            else 
-                if ((!isgloptsvalid) || (req[INT_ATT_NAMES::ATT_VERTNORMAL]))
-                {
-                    glEnable(GL_LIGHTING);
-                }
-
-            bool colordefinedenabled = (isgloptsvalid) && ((glopts->_perwire_fixed_color_enabled) || (glopts->_perwire_mesh_color_enabled));
-
-            if (!(isgloptsvalid) || colordefinedenabled)
-            {
-                vcg::Color4b tmpcol = vcg::Color4b(vcg::Color4b::DarkGray);
-				if (colordefinedenabled)
-				{
-					if (glopts->_perwire_fixed_color_enabled)
-						tmpcol = glopts->_perwire_fixed_color;
-					else
-						tmpcol = _mesh.cC();
-				}
-                glColor(tmpcol);
-            }
-
-            glDisable(GL_TEXTURE_2D);
-            //glBindBuffer(GL_ELEMENT_ARRAY_BUFFER, _bo[GLMeshAttributesInfo::ATT_VERTINDEX]->_bohandle);
-
-            float linewidth = 1.0f;
-            if (isgloptsvalid)
-                linewidth = glopts->_perwire_wirewidth;
-            glLineWidth(linewidth);
-
-            if (isBORenderingAvailable())
-                drawEdgesBO(req);
-            else
-                drawEdgesIM(req);
-            //glBindBuffer(GL_ELEMENT_ARRAY_BUFFER, 0);
-
-            /*disable all client state buffers*/
-            glPopAttrib();
-        }
-        
-        void drawEdgesBO(const InternalRendAtts& req) const
-        {
-            if  (_bo[INT_ATT_NAMES::ATT_EDGEINDICES]->_isvalid)
-            {
-                //qDebug("Indexed drawing");
-                updateClientState(req);
-                glBindBuffer(GL_ELEMENT_ARRAY_BUFFER,_bo[INT_ATT_NAMES::ATT_EDGEINDICES]->_bohandle);
-                glDrawElements( GL_LINES, _edge.size() * _bo[INT_ATT_NAMES::ATT_EDGEINDICES]->_components,GL_UNSIGNED_INT ,NULL);
-                glBindBuffer(GL_ELEMENT_ARRAY_BUFFER, 0);
-                InternalRendAtts tmp;
-                updateClientState(tmp);
-            }
-        }
-
-        void drawEdgesIM(const InternalRendAtts& req) const
-        {
-            typename MESH_TYPE::FaceIterator fi = _mesh.face.begin();
-
-            bool vn = req[INT_ATT_NAMES::ATT_VERTNORMAL] && vcg::tri::HasPerVertexNormal(_mesh);
-            bool vc = req[INT_ATT_NAMES::ATT_VERTCOLOR] && vcg::tri::HasPerVertexColor(_mesh);
-
-            glBegin(GL_LINES);
-
-            while(fi!=_mesh.face.end())
-            {
-                typename MESH_TYPE::FaceType & f = *fi;
-
-                if(!f.IsD())
-                {
-                    if (!f.IsF(0)) 
-                    {
-                        if(vn)	glNormal(f.V(0)->cN());
-                        if(vc)	glColor(f.V(0)->C());
-                        glVertex(f.V(0)->P());
-
-                        if(vn)	glNormal(f.V(1)->cN());
-               
-                        if(vc)	glColor(f.V(1)->C());
-                        glVertex(f.V(1)->P());
-                    }
-
-                    if (!f.IsF(1)) 
-                    {
-                        if(vn)	glNormal(f.V(1)->cN());
-                        if(vc)	glColor(f.V(1)->C());
-                        glVertex(f.V(1)->P());
-
-                        if(vn)	glNormal(f.V(2)->cN());
-                        if(vc)	glColor(f.V(2)->C());
-                        glVertex(f.V(2)->P());
-                    }
-
-                    if (!f.IsF(2)) 
-                    {
-                        if(vn)	glNormal(f.V(2)->cN());
-                        if(vc)	glColor(f.V(2)->C());
-                        glVertex(f.V(2)->P());
-
-                        if(vn)	glNormal(f.V(0)->cN());
-                        if(vc)	glColor(f.V(0)->C());
-                        glVertex(f.V(0)->P());
-                    }
-
-                }
-                ++fi;
-            }
-
-            glEnd();
-        }
-
-        void drawBBox(GL_OPTIONS_DERIVED_TYPE* glopts) const
-        {
-            glPushAttrib(GL_ALL_ATTRIB_BITS);
-            bool isgloptsvalid = (glopts != NULL);
-
-            glDisable(GL_LIGHTING);
-            glEnable(GL_COLOR_MATERIAL);
-            glColorMaterial(GL_FRONT_AND_BACK,GL_AMBIENT_AND_DIFFUSE);
-
-            if ((isgloptsvalid) && (glopts->_perbbox_fixed_color_enabled))
-                glColor(glopts->_perbbox_fixed_color);
-            else
-            {
-                if ((isgloptsvalid) && (glopts->_perbbox_mesh_color_enabled))
-                    glColor(_mesh.C());
-                else
-                    glColor(vcg::Color4b(vcg::Color4b::White));
-            }
-            if (isBORenderingAvailable())
-                drawBBoxBO();
-            else
-                drawBBoxIM();
-            glPopAttrib();
-        }
-
-        void drawBBoxBO() const
-        {
-            vcg::Box3<typename MESH_TYPE::ScalarType>& b = _mesh.bbox;
-
-            GLuint bbhandle;
-            glGenBuffers(1,&bbhandle);
-            std::vector<vcg::Point3f> bbox(12 * 2);
-
-            //0
-            bbox[0] = vcg::Point3f((float)b.min[0],(float)b.min[1],(float)b.min[2]);
-            bbox[1] = vcg::Point3f((float)b.max[0],(float)b.min[1],(float)b.min[2]);
-
-            //1
-            bbox[2] = vcg::Point3f((float)b.max[0],(float)b.min[1],(float)b.min[2]);
-            bbox[3] = vcg::Point3f((float)b.max[0],(float)b.max[1],(float)b.min[2]);
-
-            //2
-            bbox[4] = vcg::Point3f((float)b.max[0],(float)b.max[1],(float)b.min[2]);
-            bbox[5] = vcg::Point3f((float)b.min[0],(float)b.max[1],(float)b.min[2]);
-
-            //3
-            bbox[6] = vcg::Point3f((float)b.min[0],(float)b.max[1],(float)b.min[2]);
-            bbox[7] = vcg::Point3f((float)b.min[0],(float)b.min[1],(float)b.min[2]);
-
-            //4
-            bbox[8] = vcg::Point3f((float)b.min[0],(float)b.min[1],(float)b.min[2]);
-            bbox[9] = vcg::Point3f((float)b.min[0],(float)b.min[1],(float)b.max[2]);
-
-            //5
-            bbox[10] = vcg::Point3f((float)b.min[0],(float)b.min[1],(float)b.max[2]);
-            bbox[11] = vcg::Point3f((float)b.max[0],(float)b.min[1],(float)b.max[2]);
-
-            //6
-            bbox[12] = vcg::Point3f((float)b.max[0],(float)b.min[1],(float)b.max[2]);
-            bbox[13] = vcg::Point3f((float)b.max[0],(float)b.min[1],(float)b.min[2]);
-
-            //7
-            bbox[14] = vcg::Point3f((float)b.max[0],(float)b.min[1],(float)b.max[2]);
-            bbox[15] = vcg::Point3f((float)b.max[0],(float)b.max[1],(float)b.max[2]);
-
-            //8
-            bbox[16] = vcg::Point3f((float)b.max[0],(float)b.max[1],(float)b.max[2]);
-            bbox[17] = vcg::Point3f((float)b.max[0],(float)b.max[1],(float)b.min[2]);
-
-            //9
-            bbox[18] = vcg::Point3f((float)b.max[0],(float)b.max[1],(float)b.max[2]);
-            bbox[19] = vcg::Point3f((float)b.min[0],(float)b.max[1],(float)b.max[2]);
-
-            //10
-            bbox[20] = vcg::Point3f((float)b.min[0],(float)b.max[1],(float)b.max[2]);
-            bbox[21] = vcg::Point3f((float)b.min[0],(float)b.min[1],(float)b.max[2]);
-
-            //11
-            bbox[22] = vcg::Point3f((float)b.min[0],(float)b.max[1],(float)b.max[2]);
-            bbox[23] = vcg::Point3f((float)b.min[0],(float)b.max[1],(float)b.min[2]);
-
-            glBindBuffer(GL_ARRAY_BUFFER,bbhandle);
-            glBufferData(GL_ARRAY_BUFFER, 12 * 2 * sizeof(vcg::Point3f), &(bbox[0]), GL_STATIC_DRAW);
-            glVertexPointer(3,GL_FLOAT,0,0);
-            glBindBuffer(GL_ARRAY_BUFFER,0);
-            glEnableClientState(GL_VERTEX_ARRAY);
-            glDrawArrays(GL_LINES,0,24);
-            glDisableClientState(GL_VERTEX_ARRAY);
-            glDeleteBuffers(1,&bbhandle);
-        }
-
-        void drawBBoxIM() const
-        {
-            vcg::Box3<typename MESH_TYPE::ScalarType>& b = _mesh.bbox;
-
-            glBegin(GL_LINE_STRIP);
-            glVertex3f((float)b.min[0],(float)b.min[1],(float)b.min[2]);
-            glVertex3f((float)b.max[0],(float)b.min[1],(float)b.min[2]);
-            glVertex3f((float)b.max[0],(float)b.max[1],(float)b.min[2]);
-            glVertex3f((float)b.min[0],(float)b.max[1],(float)b.min[2]);
-            glVertex3f((float)b.min[0],(float)b.min[1],(float)b.min[2]);
-            glEnd();
-            glBegin(GL_LINE_STRIP);
-            glVertex3f((float)b.min[0],(float)b.min[1],(float)b.max[2]);
-            glVertex3f((float)b.max[0],(float)b.min[1],(float)b.max[2]);
-            glVertex3f((float)b.max[0],(float)b.max[1],(float)b.max[2]);
-            glVertex3f((float)b.min[0],(float)b.max[1],(float)b.max[2]);
-            glVertex3f((float)b.min[0],(float)b.min[1],(float)b.max[2]);
-            glEnd();
-            glBegin(GL_LINES);
-            glVertex3f((float)b.min[0],(float)b.min[1],(float)b.min[2]);
-            glVertex3f((float)b.min[0],(float)b.min[1],(float)b.max[2]);
-
-            glVertex3f((float)b.max[0],(float)b.min[1],(float)b.min[2]);
-            glVertex3f((float)b.max[0],(float)b.min[1],(float)b.max[2]);
-
-            glVertex3f((float)b.max[0],(float)b.max[1],(float)b.min[2]);
-            glVertex3f((float)b.max[0],(float)b.max[1],(float)b.max[2]);
-
-            glVertex3f((float)b.min[0],(float)b.max[1],(float)b.min[2]);
-            glVertex3f((float)b.min[0],(float)b.max[1],(float)b.max[2]);
-            glEnd();
-        }
-
-        void updateClientState(const InternalRendAtts& req) const 
-        {
-            int ii = 0;
-            for(typename std::vector<GLBufferObject*>::const_iterator it = _bo.begin();it != _bo.end();++it)
-            {
-                INT_ATT_NAMES boname(ii);
-                if ((boname != INT_ATT_NAMES::ATT_VERTINDICES) && (boname != INT_ATT_NAMES::ATT_EDGEINDICES) /*&& (boname != INT_ATT_NAMES::ATT_FIXEDCOLOR)*/)
-                {
-                    if (req[boname] && _currallocatedboatt[boname] && (*it != NULL))
-                    {
-                        glBindBuffer((*it)->_target, (*it)->_bohandle);
-                        setBufferPointer(boname);
-                        glEnableClientState((*it)->_clientstatetag);
-                        glBindBuffer((*it)->_target, 0);
-                    }
-                    else
-                    {
-                        glBindBuffer((*it)->_target, (*it)->_bohandle);
-                        disableClientState(boname,req);
-                        glBindBuffer((*it)->_target, 0);
-                    }
-                }
-                ++ii;
-            }
-        }
-
-        void setBufferPointer( INT_ATT_NAMES boname) const
-        {
-            unsigned int ii = boname;
-            if (ii >= INT_ATT_NAMES::enumArity())
-                return;
-            GLBufferObject* cbo = _bo[ii];
-            if (cbo == NULL)
-                return;
-
-            switch(ii)
-            {
-            case(INT_ATT_NAMES::ATT_VERTPOSITION):
-                {
-                    glVertexPointer(GLint(cbo->_components), cbo->_gltype, GLsizei(0), 0);
-                    break;
-                }
-            case(INT_ATT_NAMES::ATT_VERTNORMAL):
-            case(INT_ATT_NAMES::ATT_FACENORMAL):
-                {
-                    glNormalPointer(cbo->_gltype, GLsizei(0), 0);
-                    break;
-                }
-            case(INT_ATT_NAMES::ATT_VERTCOLOR):
-            case(INT_ATT_NAMES::ATT_FACECOLOR):
-                {
-                    glColorPointer(GLint(cbo->_components), cbo->_gltype, GLsizei(0), 0);
-                    break;
-                }
-            case(INT_ATT_NAMES::ATT_VERTTEXTURE):
-            case(INT_ATT_NAMES::ATT_WEDGETEXTURE):
-                {
-                    glTexCoordPointer(GLint(cbo->_components), cbo->_gltype,GLsizei(0), 0);
-                    break;
-                }
-            default : break;
-            }
-        }
-
-        void disableClientState( INT_ATT_NAMES boname,const RendAtts& req) const
-        {
-
-            if (boname >= INT_ATT_NAMES::enumArity())
-                return;
-
-            switch(boname)
-            {
-            case(INT_ATT_NAMES::ATT_VERTPOSITION):
-                {
-                    glDisableClientState(GL_VERTEX_ARRAY);
-                    break;
-                }
-            case(INT_ATT_NAMES::ATT_VERTNORMAL):
-            case(INT_ATT_NAMES::ATT_FACENORMAL):
-                {
-                    if (!req[INT_ATT_NAMES::ATT_VERTNORMAL] && !req[INT_ATT_NAMES::ATT_FACENORMAL])
-                        glDisableClientState(GL_NORMAL_ARRAY);
-                    break;
-                }
-            case(INT_ATT_NAMES::ATT_VERTCOLOR):
-            case(INT_ATT_NAMES::ATT_FACECOLOR):
-                {
-                    if (!req[INT_ATT_NAMES::ATT_VERTCOLOR] && !req[INT_ATT_NAMES::ATT_FACECOLOR])
-                        glDisableClientState(GL_COLOR_ARRAY);
-                    break;
-                }
-            case(INT_ATT_NAMES::ATT_VERTTEXTURE):
-            case(INT_ATT_NAMES::ATT_WEDGETEXTURE):
-                {
-                    if (!req[INT_ATT_NAMES::ATT_VERTTEXTURE] && !req[INT_ATT_NAMES::ATT_WEDGETEXTURE])
-                        glDisableClientState(GL_TEXTURE_COORD_ARRAY);
-                    break;
-                }
-            default:
-                {
-                    break;
-                }
-
-            }
-        }
-
-        void fillchunkMap()
-        {
-            if (!vcg::tri::HasPerWedgeTexCoord(_mesh))
-                return;
-            _chunkmap.clear();
-            typename MESH_TYPE::FaceIterator infrange = _mesh.face.begin();
-            short texind = std::numeric_limits<short>::max();
-            int hh = 0;
-            for(typename MESH_TYPE::FaceIterator fit = _mesh.face.begin();fit != _mesh.face.end();++fit)
-            {
-                if (fit->WT(0).N() != texind)
-                {
-                    if ((texind != std::numeric_limits<short>::max()) || (fit == _mesh.face.end() - 1))
-                    {
-                        GLuint lowind = std::distance(_mesh.face.begin(),infrange);
-                        GLuint topind = std::distance(_mesh.face.begin(),fit) - 1;
-                        _chunkmap[texind].push_back(std::make_pair(lowind,topind));
-                        infrange = fit;
-                    }
-                    texind = fit->WT(0).N();
-                }
-                ++hh;
-            }
-            _chunkmap[texind].push_back(std::make_pair(std::distance(_mesh.face.begin(),infrange),std::distance(_mesh.face.begin(),_mesh.face.end() - 1)));
-        }
-
-        void debug(const InternalRendAtts& tobeallocated,const InternalRendAtts& tobedeallocated,const InternalRendAtts& tobeupdated)
-        {
-            _loginfo.reset();
-            _loginfo._tobedeallocated = std::string("to_be_deallocated: ");
-            _loginfo._tobeallocated = std::string("to_be_allocated: ");
-            _loginfo._tobeupdated = std::string("to_be_updated: ");
-
-            std::string truestring("true");
-            std::string falsestring("false");
-            for(unsigned int ii = 0;ii < INT_ATT_NAMES::enumArity();++ii)
-            {
-                std::string deallocres(falsestring);
-                if (tobedeallocated[ii])
-                    deallocres = truestring;
-                _loginfo._tobedeallocated +=  deallocres + " ";
-
-                std::string allocres(falsestring);
-                if (tobeallocated[ii])
-                    allocres = truestring;
-                _loginfo._tobeallocated +=  allocres + " ";
-
-                std::string upres(falsestring);
-                if (tobeupdated[ii])
-                    upres = truestring;
-                _loginfo._tobeupdated +=  upres + " ";
-            }
-
-            _loginfo._tobedeallocated = std::string("[") + _loginfo._tobedeallocated + std::string("]");
-            _loginfo._tobeallocated = std::string("[") + _loginfo._tobeallocated + std::string("]");
-            _loginfo._tobeupdated = std::string("[") + _loginfo._tobeupdated + std::string("]");
-
-         
-            int hh = 0;
-            
-            for(typename ViewsMap::const_iterator it = _perviewreqatts.begin();it != _perviewreqatts.end();++it)
-            {
-                std::stringstream tmpstream;
-                tmpstream << "view_" << hh << ":\n";
-                for(size_t pm = 0; pm < size_t(PR_ARITY); ++pm)
-                {
-                    tmpstream << DebugInfo::primitiveName(pm) << " ";
-
-                    for(unsigned int ii = 0;ii < INT_ATT_NAMES::enumArity();++ii)
-                    {
-                        std::string res = falsestring;
-                        if (it->second._intatts[pm][ii])
-                            res = truestring;
-                        tmpstream << "att[" << ii << "]=" << res << " ";
-                    }
-                    tmpstream << std::endl;
-                }
-                _loginfo._perviewdata.push_back(tmpstream.str());
-                ++hh;
-            }
-            
-            std::stringstream tmpstream;
-            tmpstream << "currently_allocated: " ;
-            for(unsigned int ii = 0;ii < INT_ATT_NAMES::enumArity();++ii)
-            {
-                std::string res = falsestring; 
-                if (_currallocatedboatt[ii])
-                    res = truestring;
-                tmpstream << "att[" << ii << "]=" << res << " ";
-            }
-            _loginfo._currentlyallocated = tmpstream.str();
-        }
-
-        class EdgeVertInd
-        {
-        public:
-
-            GLuint  _v[2];  // the two Vertex indices are ordered!
-         
-            EdgeVertInd() {}
-            EdgeVertInd(const MESH_TYPE& m,typename MESH_TYPE::FacePointer  pf, const int nz) { this->set(m,pf,nz); }
-            EdgeVertInd(const MESH_TYPE& m,typename MESH_TYPE::EdgePointer  pe, const int nz) { this->set(m,pe,nz); }
-
-            void set(const MESH_TYPE& m,typename MESH_TYPE::FacePointer  pf, const int nz )
-            {
-                assert(pf!=0);
-                assert(nz>=0);
-                assert(nz<pf->VN());
-
-                _v[0] = GLuint(vcg::tri::Index(m,pf->V(nz)));;
-                _v[1] = GLuint(vcg::tri::Index(m,pf->V(pf->Next(nz))));
-                assert(_v[0] != _v[1]); // The face pointed by 'f' is Degenerate (two coincident vertexes)
-
-                if( _v[0] > _v[1] ) 
-                    std::swap(_v[0],_v[1]);   
-            }
-
-            void set(const MESH_TYPE& m,typename MESH_TYPE::EdgePointer pe,const int nz)
-            {
-                assert(pe!=0);
-                assert(nz>=0);
-                assert(nz<2);
-
-                _v[0] = size_t(vcg::tri::Index(m,pe->V(nz)));;
-                _v[1] = size_t(vcg::tri::Index(m,pe->V((nz + 1)%2)));
-                assert(_v[0] != _v[1]); // The face pointed by 'f' is Degenerate (two coincident vertexes)
-
-                if( _v[0] > _v[1] )
-                    std::swap(_v[0],_v[1]);   
-            }
-
-            inline bool operator<(const EdgeVertInd& pe) const
-            {
-                if(_v[0]<pe._v[0] ) 
-                    return true;
-                else if(_v[0]>pe._v[0] ) 
-                    return false;
-                else 
-                    return _v[1] < pe._v[1];
-            }
-
-            inline bool operator==( const EdgeVertInd & pe ) const
-            {
-                return _v[0]==pe._v[0] && _v[1]==pe._v[1];
-            }
-        };
-
-        static void fillEdgeVector(MESH_TYPE &m, std::vector<EdgeVertInd> &edgeVec, bool includeFauxEdge=true)
-        {
-            if (m.FN() > 0)
-            {
-                edgeVec.reserve(m.FN()*3);
-                for(typename MESH_TYPE::FaceIterator fi=m.face.begin();fi!=m.face.end();++fi)
-                    if( ! (*fi).IsD() )
-                        for(int j=0;j<(*fi).VN();++j)
-                            if(includeFauxEdge || !(*fi).IsF(j))
-                                edgeVec.push_back(EdgeVertInd(m,&*fi,j));
-            }
-            else
-                if ((m.VN() > 0) && (m.EN() > 0) )
-                {
-                    edgeVec.reserve(m.EN()*2);
-                    for(typename MESH_TYPE::EdgeIterator ei=m.edge.begin();ei!=m.edge.end();++ei)
-                        if( ! (*ei).IsD() )
-                            for(int j=0;j<2;++j)
-                                    edgeVec.push_back(EdgeVertInd(m,&*ei,j));
-                }
-
-        }
-
-        static void fillUniqueEdgeVector(MESH_TYPE &m, std::vector<EdgeVertInd> &edgeVec)
-        {
-            fillEdgeVector(m,edgeVec,false);
-            std::sort(edgeVec.begin(), edgeVec.end());		
-
-            typename std::vector<EdgeVertInd>::iterator newEnd = std::unique(edgeVec.begin(), edgeVec.end());
-
-            edgeVec.resize(newEnd-edgeVec.begin());
-        }
-
-        struct GLBufferObject
-        {
-            GLBufferObject(size_t components,GLenum gltype,GLenum clientstatetag,GLenum target)
-                :_size(0),_components(components),_isvalid(false),_gltype(gltype),_clientstatetag(clientstatetag),_target(target),_bohandle(0)
-            {
-            }
-
-            GLBufferObject(size_t components,GLenum gltype,GLenum target)
-                :_size(0),_components(components),_isvalid(false),_gltype(gltype),_clientstatetag(),_target(target),_bohandle(0)
-            {
-            }
-
-            size_t getSizeOfGLType() const
-            {
-                switch(_gltype)
-                {
-                case(GL_FLOAT):
-                    return sizeof(GLfloat);
-                case(GL_INT):
-                    return sizeof(GLint);
-                case(GL_UNSIGNED_INT):
-                    return sizeof(GLuint);
-                case(GL_UNSIGNED_BYTE):
-                    return sizeof(GLubyte);
-                }
-                return 0;
-            }
-
-            size_t _size;
-            const size_t _components;
-            bool _isvalid;
-            const GLenum _gltype;
-            const GLenum _target;
-
-            /*WARNING!!!!!!!!!!!!!!!!! In openGL INDEX BO doesn't require to be enabled/disabled so has NOT a valid tag associated.
-            In this case the client state tag remains not initialized and it's not meaningful */
-            const GLenum _clientstatetag;
-            /**********************************************************************************/
-
-            GLuint _bohandle;
-        };
-
-        //ideally this should be const. I'm not yet sure if VCGLib will allow me to declare it as constant
-        MESH_TYPE& _mesh;
-
-        MemoryInfo& _gpumeminfo;
-
-        /*The buffer objects used for the rendering operation. They are shared among all the views*/
-        std::vector<GLBufferObject*> _bo;
-
-        typedef std::map< UNIQUE_VIEW_ID_TYPE,PVData > ViewsMap;
-
-        ///*_perviewreqatts contains a map of the requested atts by each single view. it's maintained for the actual rendering step*/
-        ViewsMap _perviewreqatts;
-
-        /*_currboatt contains the union of all the requested attributes by each single view on the scene. At the end it represents the BOs allocated in the GPU memory*/
-        /* WARNING!!!! The currently allocated BOs are the union of all the BOs requested to be visualized in the _perviewreqatts plus, possibly, the edgeindex bo (depending by the kind of per view render primitive modality that is requested) and the vertexindex bo (depending of the solid rendering modality, per-face/per-vertex)*/
-        /*             The EdgeIndex bo is allocated only if one of the requested rendering modality is PR_WIREFRAME_EDGES or PR_WIREFRAME_EDGES. If we have PR_SOLID the glPolygonMode function is used for rendering the triangle wireframe view*/ 
-        InternalRendAtts _currallocatedboatt;
-
-        bool _borendering;
-        size_t _perbatchprim;
-
-        /*Additional structures used for per wedge texturing modality*/ 
-        typedef std::vector< std::pair< GLuint,GLuint > > ChunkVector;
-        typedef std::map< short, ChunkVector > ChunkMap;
-
-        std::vector< std::pair<short,GLuint> > _texindnumtriangles;
-        ChunkMap  _chunkmap;
-        
-        //Horrible waste of memory space...but computing the list of edges is too much expensive...we must minimize it!
-        std::vector<EdgeVertInd> _edge;
-        size_t _meshverticeswhenedgeindiceswerecomputed;
-        size_t _meshtriangleswhenedgeindiceswerecomputed;
-
-        //vcg::GLOptions _glopts;
-        vcg::Matrix44<typename MESH_TYPE::ScalarType> _tr;
-
-        bool _debugmode;
-        DebugInfo _loginfo;
-
-        std::vector<InternalRendAtts> _meaningfulattsperprimitive;
-    };
-}
-
-#endif
+/****************************************************************************
+* VCGLib                                                            o o     *
+* Visual and Computer Graphics Library                            o     o   *
+*                                                                _   O  _   *
+* Copyright(C) 2004-2016                                           \/)\/    *
+* Visual Computing Lab                                            /\/|      *
+* ISTI - Italian National Research Council                           |      *
+*                                                                    \      *
+* All rights reserved.                                                      *
+*                                                                           *
+* This program is free software; you can redistribute it and/or modify      *
+* it under the terms of the GNU General Public License as published by      *
+* the Free Software Foundation; either version 2 of the License, or         *
+* (at your option) any later version.                                       *
+*                                                                           *
+* This program is distributed in the hope that it will be useful,           *
+* but WITHOUT ANY WARRANTY; without even the implied warranty of            *
+* MERCHANTABILITY or FITNESS FOR A PARTICULAR PURPOSE.  See the             *
+* GNU General Public License (http://www.gnu.org/licenses/gpl.txt)          *
+* for more details.                                                         *
+*                                                                           *
+****************************************************************************/
+
+#ifndef __VCG_GL_MESH_ATTRIBUTES_FEEDER
+#define __VCG_GL_MESH_ATTRIBUTES_FEEDER
+
+#include <vector>
+#include <map>
+#include <algorithm>
+#include <stdexcept>
+#include <climits>
+#include <string>
+
+#include <wrap/gl/space.h>
+#include <wrap/gl/math.h>
+#include <vcg/space/color4.h>
+#include <vcg/math/matrix44.h>
+#include<wrap/system/memory_info.h>
+#include <wrap/gl/gl_mesh_attributes_info.h>
+
+
+namespace vcg
+{
+    struct RenderingModalityGLOptions
+    {
+        bool _perbbox_enabled;
+
+        bool _perbbox_fixed_color_enabled;
+        bool _perpoint_fixed_color_enabled;
+        bool _perwire_fixed_color_enabled;
+        bool _persolid_fixed_color_enabled;
+
+        Color4b _perbbox_fixed_color;
+        Color4b _perpoint_fixed_color;
+        Color4b _perwire_fixed_color;
+        Color4b _persolid_fixed_color;
+
+        bool _perbbox_mesh_color_enabled;
+        bool _perpoint_mesh_color_enabled;
+        bool _perwire_mesh_color_enabled;
+        bool _persolid_mesh_color_enabled;
+        
+        bool _perpoint_noshading;
+        bool _perwire_noshading;
+        bool _persolid_noshading;
+
+        bool _perpoint_dot_enabled;
+
+        float _perpoint_pointsize;
+        bool _perpoint_pointsmooth_enabled;
+        bool _perpoint_pointattenuation_enabled;
+
+        float _perwire_wirewidth;
+
+        RenderingModalityGLOptions()
+        {
+            _perbbox_enabled = false;
+
+            _perbbox_fixed_color_enabled = true;
+            _perpoint_fixed_color_enabled = false;
+            _perwire_fixed_color_enabled = true;
+			_persolid_fixed_color_enabled = true;
+
+            _perbbox_fixed_color = vcg::Color4b(Color4b::White);
+            _perpoint_fixed_color = vcg::Color4b(Color4b::White);
+            _perwire_fixed_color = Color4b(Color4b::DarkGray);
+            _persolid_fixed_color = vcg::Color4b(Color4b::White);
+
+            _perbbox_mesh_color_enabled = false;
+            _perpoint_mesh_color_enabled = false;
+            _perwire_mesh_color_enabled = false;
+			_persolid_mesh_color_enabled = false;
+
+            _perpoint_dot_enabled = false;
+
+            _perpoint_noshading = false;
+            _perwire_noshading = true;
+            _persolid_noshading = false;
+
+            _perpoint_pointsize = 1.0f;
+            _perpoint_pointsmooth_enabled = false;
+            _perpoint_pointattenuation_enabled = true;
+            _perwire_wirewidth = 1.0f;
+        }
+
+        RenderingModalityGLOptions(const RenderingModalityGLOptions& opts)
+        {
+            copyData(opts);
+        }
+
+        virtual ~RenderingModalityGLOptions()
+        {
+        }
+
+        RenderingModalityGLOptions& operator=(const RenderingModalityGLOptions& opts)
+        {
+            copyData(opts);
+            return (*this);
+        }
+
+
+    private:
+        void copyData(const RenderingModalityGLOptions& opts)
+        {
+            _perbbox_enabled = opts._perbbox_enabled;
+
+            _perpoint_dot_enabled = opts._perpoint_dot_enabled; 
+            _perpoint_pointsize = opts._perpoint_pointsize;
+            _perpoint_pointsmooth_enabled = opts._perpoint_pointsmooth_enabled;
+            _perpoint_pointattenuation_enabled = opts._perpoint_pointattenuation_enabled;
+
+            _perbbox_fixed_color_enabled = opts._perbbox_fixed_color_enabled;
+            _perpoint_fixed_color_enabled = opts._perpoint_fixed_color_enabled;
+            _perwire_fixed_color_enabled = opts._perwire_fixed_color_enabled;
+            _persolid_fixed_color_enabled = opts._persolid_fixed_color_enabled;
+
+            _perbbox_mesh_color_enabled = opts._perbbox_mesh_color_enabled;
+            _perpoint_mesh_color_enabled = opts._perpoint_mesh_color_enabled;
+            _perwire_mesh_color_enabled = opts._perwire_mesh_color_enabled;
+            _persolid_mesh_color_enabled = opts._persolid_mesh_color_enabled;
+            
+            _perbbox_fixed_color = opts._perbbox_fixed_color;
+            _perpoint_fixed_color = opts._perpoint_fixed_color;
+            _perwire_fixed_color = opts._perwire_fixed_color;
+            _persolid_fixed_color = opts._persolid_fixed_color;
+
+            _perpoint_noshading = opts._perpoint_noshading;
+            _perwire_noshading = opts._perwire_noshading;
+            _persolid_noshading = opts._persolid_noshading;
+
+            _perwire_wirewidth = opts._perwire_wirewidth;
+        }
+    };
+
+    template<typename GL_OPTIONS_DERIVED_TYPE = RenderingModalityGLOptions>
+    class PerViewData : public GLMeshAttributesInfo
+    {
+    public:
+        PerViewData()
+            :_pmmask(),_intatts(PR_ARITY),_glopts(NULL)
+        {
+            reset();
+        }
+
+
+        PerViewData(const PerViewData<GL_OPTIONS_DERIVED_TYPE>& dt)
+            :_pmmask(dt._pmmask),_intatts(dt._intatts),_glopts(NULL)
+        {
+            if (dt._glopts != NULL)
+                _glopts = new GL_OPTIONS_DERIVED_TYPE(*(dt._glopts));
+        }
+
+        ~PerViewData()
+        {
+            _intatts.clear();
+            delete _glopts;
+        }
+
+        PerViewData& operator=(const PerViewData<GL_OPTIONS_DERIVED_TYPE>& dt)
+        {
+            _pmmask = dt._pmmask;
+            _intatts = dt._intatts;
+            if (dt._glopts != NULL)
+                _glopts = new GL_OPTIONS_DERIVED_TYPE(*(dt._glopts));
+            return (*this);
+        }
+
+        bool set(PRIMITIVE_MODALITY pm,const RendAtts& atts)
+        {
+            size_t pmind(pm);
+            if (pm >= _intatts.size())
+                return false;
+            //_pmmask.set(pm);
+            _intatts[pmind] = InternalRendAtts(atts,pm);
+            _pmmask.set(size_t(pm),_intatts[pmind][INT_ATT_NAMES::ATT_VERTPOSITION]);
+            return true;
+        }
+
+        bool set(PRIMITIVE_MODALITY pm,ATT_NAMES att,bool onoff)
+        {
+            size_t pmind(pm);
+            if (pm >= _intatts.size())
+                return false;
+            _intatts[pmind][att] = onoff;
+            _pmmask.set(size_t(pm),_intatts[pmind][INT_ATT_NAMES::ATT_VERTPOSITION]);
+            if (_pmmask.test(size_t(pm)))
+                _intatts[pmind].setIndexingIfNeeded(pm);
+            return true;
+        }
+
+        bool set(PRIMITIVE_MODALITY pm,bool onoff)
+        {
+            return set(pm,INT_ATT_NAMES::ATT_VERTPOSITION,onoff);
+        }
+
+        void set(const GL_OPTIONS_DERIVED_TYPE& opts)
+        {
+            delete _glopts;
+            _glopts = new GL_OPTIONS_DERIVED_TYPE(opts); 
+        }
+
+        bool isPrimitiveActive(PRIMITIVE_MODALITY pm) const
+        {
+            if (pm == PR_ARITY)
+                return false;
+            return (_pmmask.test(pm) && _intatts[size_t(pm)][INT_ATT_NAMES::ATT_VERTPOSITION]);
+        }
+
+        PRIMITIVE_MODALITY_MASK getPrimitiveModalityMask() const
+        {
+            return _pmmask;
+        }
+
+        bool get(PRIMITIVE_MODALITY pm,RendAtts& atts) const
+        {
+            size_t pmind(pm);
+            if (pm >= _intatts.size())
+                return false;
+            atts = _intatts[pmind];
+            return true;
+        } 
+
+        bool get(GL_OPTIONS_DERIVED_TYPE& opts) const
+        {
+            if (_glopts == NULL)
+                return false;
+            opts = (*_glopts);
+            return true;
+        }
+
+        void reset(bool deleteglopts = true)
+        {
+            _pmmask.reset();
+            for(typename PerRendModData::iterator it = _intatts.begin();it != _intatts.end();++it)
+                it->reset();
+            if (deleteglopts)
+            {
+                delete _glopts;
+                _glopts = 0;
+            }
+        }
+
+    protected:
+        template<typename MESH_TYPE,typename UNIQUE_VIEW_ID_TYPE, typename XX_GL_OPTIONS_DERIVED_TYPE> friend class NotThreadSafeGLMeshAttributesMultiViewerBOManager;
+
+        typedef std::vector<InternalRendAtts> PerRendModData;
+
+        PRIMITIVE_MODALITY_MASK _pmmask;
+        PerRendModData _intatts;
+
+        GL_OPTIONS_DERIVED_TYPE* _glopts;
+    };
+
+    /****************************************************WARNING!!!!!!!!!!!!!!!!!*********************************************************************************************/ 
+    //You must inherit from NotThreadSafeGLMeshAttributesMultiViewerBOManager, providing thread safe mechanisms, in order to use the bo facilities exposed by the class.
+    //In wrap/qt/qt_thread_safe_memory_rendering.h you will find a ready to use class based on QtConcurrency module.
+    /*************************************************************************************************************************************************************************/
+    template<typename MESH_TYPE,typename UNIQUE_VIEW_ID_TYPE = unsigned int,typename GL_OPTIONS_DERIVED_TYPE = RenderingModalityGLOptions>
+    class NotThreadSafeGLMeshAttributesMultiViewerBOManager : public GLMeshAttributesInfo
+    {
+    public:
+        typedef PerViewData<GL_OPTIONS_DERIVED_TYPE> PVData;
+
+    protected:
+        /****************************************************WARNING!!!!!!!!!!!!!!!!!*********************************************************************************************/ 
+        //You must inherit from NotThreadSafeGLMeshAttributesMultiViewerBOManager, providing thread safe mechanisms, in order to use the bo facilities exposed by the class.
+        //In wrap/qt/qt_thread_safe_memory_rendering.h you will find a ready to use class based on QtConcurrency module.
+        /*************************************************************************************************************************************************************************/
+
+        NotThreadSafeGLMeshAttributesMultiViewerBOManager(/*const*/ MESH_TYPE& mesh,MemoryInfo& meminfo, size_t perbatchprimitives)
+            :_mesh(mesh),_gpumeminfo(meminfo),_bo(INT_ATT_NAMES::enumArity(),NULL),_currallocatedboatt(),_perbatchprim(perbatchprimitives),_chunkmap(),_borendering(false),_edge(),_meshverticeswhenedgeindiceswerecomputed(0),_meshtriangleswhenedgeindiceswerecomputed(0),_tr(),_debugmode(false),_loginfo(),_meaningfulattsperprimitive(PR_ARITY,InternalRendAtts())
+        {
+            _tr.SetIdentity();
+            _bo[INT_ATT_NAMES::ATT_VERTPOSITION] = new GLBufferObject(3,GL_FLOAT,GL_VERTEX_ARRAY,GL_ARRAY_BUFFER);
+            _bo[INT_ATT_NAMES::ATT_VERTNORMAL] = new GLBufferObject(3,GL_FLOAT,GL_NORMAL_ARRAY,GL_ARRAY_BUFFER);
+            _bo[INT_ATT_NAMES::ATT_FACENORMAL] = new GLBufferObject(3,GL_FLOAT,GL_NORMAL_ARRAY,GL_ARRAY_BUFFER);
+            _bo[INT_ATT_NAMES::ATT_VERTCOLOR] = new GLBufferObject(4,GL_UNSIGNED_BYTE,GL_COLOR_ARRAY,GL_ARRAY_BUFFER);
+            _bo[INT_ATT_NAMES::ATT_FACECOLOR] = new GLBufferObject(4,GL_UNSIGNED_BYTE,GL_COLOR_ARRAY,GL_ARRAY_BUFFER);
+            /*MESHCOLOR has not a buffer object associated with it. It's just a call to glColor3f. it's anyway added to the _bo arrays for sake of coherence*/
+            //_bo[INT_ATT_NAMES::ATT_FIXEDCOLOR] = NULL;
+            _bo[INT_ATT_NAMES::ATT_VERTTEXTURE] = new GLBufferObject(2,GL_FLOAT,GL_TEXTURE_COORD_ARRAY,GL_ARRAY_BUFFER);
+            _bo[INT_ATT_NAMES::ATT_WEDGETEXTURE] = new GLBufferObject(2,GL_FLOAT,GL_TEXTURE_COORD_ARRAY,GL_ARRAY_BUFFER);
+            _bo[INT_ATT_NAMES::ATT_VERTINDICES] = new GLBufferObject(3,GL_UNSIGNED_INT,GL_ELEMENT_ARRAY_BUFFER);
+            _bo[INT_ATT_NAMES::ATT_EDGEINDICES] = new GLBufferObject(2,GL_UNSIGNED_INT,GL_ELEMENT_ARRAY_BUFFER);
+
+            initMeaningfulAttsMask();
+        }
+
+
+        ~NotThreadSafeGLMeshAttributesMultiViewerBOManager()
+        {
+            _edge.clear();
+            for(size_t ii = 0;ii < _bo.size();++ii)
+                delete _bo[ii];
+            _bo.clear();
+        }
+
+        /*MeshAttributesUpdate will force the buffer allocation only of the bo rendered at least by one viewer. */
+        /*If a filter add to a mesh, for instance, a per vertex color attribute that was not previously rendered, the meshAttributesUpdate() will ignore the attribute until a viewer require explicitly to render the per-vertex-color, too*/
+        /*In order to do it, please, call the setPerViewRendAtts() setting up for at least one the existing viewer (or adding a new viewer) in the RendAtts reqatts parameter the reqatts[ATT_VERTCOLOR] to true value. */  
+        void meshAttributesUpdated(bool hasmeshconnectivitychanged,const RendAtts& changedrendatts)
+        {
+            InternalRendAtts tobeupdated(changedrendatts);
+            tobeupdated[INT_ATT_NAMES::ATT_VERTINDICES] = hasmeshconnectivitychanged; 
+            tobeupdated[INT_ATT_NAMES::ATT_EDGEINDICES] = hasmeshconnectivitychanged;
+            for(unsigned int ii = 0;ii < INT_ATT_NAMES::enumArity();++ii)
+            {
+                INT_ATT_NAMES boname(ii);
+                if (_bo[boname] != NULL)
+                    _bo[boname]->_isvalid = (_bo[boname]->_isvalid) && !(tobeupdated[boname]);    
+            }
+        }
+
+        bool getPerViewInfo(UNIQUE_VIEW_ID_TYPE viewid,PVData& data) const
+        {
+            typename ViewsMap::const_iterator it = _perviewreqatts.find(viewid);
+            if (it == _perviewreqatts.end())
+                return false;
+            data = it->second;
+            return true;
+        }
+
+        void setPerViewInfo(UNIQUE_VIEW_ID_TYPE viewid,const PVData& data)
+        {
+            ///cleanup stage...if an attribute impossible for a primitive modality is still here (it should not be...) we change the required atts into the view
+            PVData copydt(data);
+            for(PRIMITIVE_MODALITY pm = PRIMITIVE_MODALITY(0); pm < PR_ARITY;pm = next(pm))
+                copydt._intatts[pm] = InternalRendAtts::intersectionSet(copydt._intatts[size_t(pm)],_meaningfulattsperprimitive[size_t(pm)]);
+            _perviewreqatts[viewid] = copydt;
+        }
+
+		void setPerAllViewsInfo(const PVData& data)
+		{
+			///cleanup stage...if an attribute impossible for a primitive modality is still here (it should not be...) we change the required atts into the view
+			PVData copydt(data);
+			for (PRIMITIVE_MODALITY pm = PRIMITIVE_MODALITY(0); pm < PR_ARITY; pm = next(pm))
+				copydt._intatts[pm] = InternalRendAtts::intersectionSet(copydt._intatts[size_t(pm)], _meaningfulattsperprimitive[size_t(pm)]);
+			for (typename ViewsMap::iterator it = _perviewreqatts.begin(); it != _perviewreqatts.end(); ++it)
+				it->second = copydt;
+		}
+
+        bool removeView(UNIQUE_VIEW_ID_TYPE viewid)
+        {
+            typename ViewsMap::iterator it = _perviewreqatts.find(viewid);
+            if (it == _perviewreqatts.end())
+                return false;
+            _perviewreqatts.erase(viewid);
+            return true;
+        }
+
+        void removeAllViews()
+        {
+            _perviewreqatts.clear();
+        }
+
+        void draw(UNIQUE_VIEW_ID_TYPE viewid,const std::vector<GLuint>& textid = std::vector<GLuint>()) const
+        {       
+            typename ViewsMap::const_iterator it = _perviewreqatts.find(viewid);
+            if (it == _perviewreqatts.end())
+                return;
+
+            const PVData& dt = it->second;
+            //const InternalRendAtts& atts = it->second._intatts;
+			drawFun(dt, textid);
+        }
+
+		
+		void drawAllocatedAttributesSubset(UNIQUE_VIEW_ID_TYPE viewid,const PVData& dt, const std::vector<GLuint>& textid = std::vector<GLuint>()) const
+		{
+			typename ViewsMap::const_iterator it = _perviewreqatts.find(viewid);
+			if (it == _perviewreqatts.end())
+				return;
+
+			PVData tmp = dt;
+			
+			if (!(_currallocatedboatt[INT_ATT_NAMES::ATT_VERTPOSITION]))
+			{
+				for (PRIMITIVE_MODALITY pm = PRIMITIVE_MODALITY(0); pm < PR_ARITY; pm = next(pm))
+				{		
+					tmp._pmmask[size_t(pm)] = 0;
+					tmp._intatts[size_t(pm)] = InternalRendAtts();
+				}
+			}
+			else
+			{
+				for (PRIMITIVE_MODALITY pm = PRIMITIVE_MODALITY(0); pm < PR_ARITY; pm = next(pm))
+				{
+					tmp._intatts[size_t(pm)] = InternalRendAtts::intersectionSet(tmp._intatts[size_t(pm)],_meaningfulattsperprimitive[size_t(pm)]);
+					tmp._intatts[size_t(pm)] = InternalRendAtts::intersectionSet(tmp._intatts[size_t(pm)],_currallocatedboatt);
+				}
+			}
+			drawFun(dt, textid);
+		}
+
+        bool isBORenderingAvailable() const
+        {
+            return _borendering;
+        }
+
+        bool manageBuffers()
+        {
+            InternalRendAtts tobeallocated;
+            InternalRendAtts tobedeallocated;
+            InternalRendAtts tobeupdated;
+            bool correctlyallocated = false;
+            bool arebuffersok = checkBuffersAllocationStatus(tobeallocated,tobedeallocated,tobeupdated);
+            if (!arebuffersok)
+                correctlyallocated = manageAndFeedBuffersIfNeeded(tobeallocated,tobedeallocated,tobeupdated);
+            if (_debugmode)
+                debug(tobeallocated,tobedeallocated,tobeupdated);
+            return (arebuffersok || correctlyallocated);
+        }
+ 
+
+        void setGLOptions(UNIQUE_VIEW_ID_TYPE viewid,const GL_OPTIONS_DERIVED_TYPE& opts)
+        {
+            typename ViewsMap::iterator it = _perviewreqatts.find(viewid);
+            if (it == _perviewreqatts.end())
+                return;
+            it->second.set(opts);
+        }
+
+        void setTrMatrix(const vcg::Matrix44<typename MESH_TYPE::ScalarType>& tr)
+        {
+            _tr = tr;
+        }
+
+        void setDebugMode(bool isdebug)
+        {
+            _debugmode = isdebug;
+        }
+
+        void getLog(DebugInfo& info)
+        {
+            info.reset();
+            info._tobedeallocated = _loginfo._tobedeallocated;
+            info._tobeallocated = _loginfo._tobeallocated;
+            info._tobeupdated = _loginfo._tobeupdated;
+
+            info._currentlyallocated = _loginfo._currentlyallocated;
+            info._perviewdata = _loginfo._perviewdata;
+            _loginfo.reset();
+        }
+
+    private:
+        void initMeaningfulAttsMask()
+        {
+            _meaningfulattsperprimitive[PR_POINTS][INT_ATT_NAMES::ATT_VERTPOSITION] = true; 
+            _meaningfulattsperprimitive[PR_POINTS][INT_ATT_NAMES::ATT_VERTNORMAL] = true; 
+            _meaningfulattsperprimitive[PR_POINTS][INT_ATT_NAMES::ATT_VERTCOLOR] = true; 
+            //_meaningfulattsperprimitive[PR_POINTS][INT_ATT_NAMES::ATT_FIXEDCOLOR] = true; 
+            _meaningfulattsperprimitive[PR_POINTS][INT_ATT_NAMES::ATT_VERTTEXTURE] = true;
+
+            _meaningfulattsperprimitive[PR_WIREFRAME_EDGES][INT_ATT_NAMES::ATT_VERTPOSITION] = true; 
+            _meaningfulattsperprimitive[PR_WIREFRAME_EDGES][INT_ATT_NAMES::ATT_VERTNORMAL] = true; 
+            _meaningfulattsperprimitive[PR_WIREFRAME_EDGES][INT_ATT_NAMES::ATT_VERTCOLOR] = true; 
+            //_meaningfulattsperprimitive[PR_WIREFRAME_EDGES][INT_ATT_NAMES::ATT_FIXEDCOLOR] = true; 
+            _meaningfulattsperprimitive[PR_WIREFRAME_EDGES][INT_ATT_NAMES::ATT_EDGEINDICES] = true;
+
+            _meaningfulattsperprimitive[PR_WIREFRAME_TRIANGLES][INT_ATT_NAMES::ATT_VERTPOSITION] = true; 
+            _meaningfulattsperprimitive[PR_WIREFRAME_TRIANGLES][INT_ATT_NAMES::ATT_VERTNORMAL] = true; 
+            _meaningfulattsperprimitive[PR_WIREFRAME_TRIANGLES][INT_ATT_NAMES::ATT_VERTCOLOR] = true; 
+            //_meaningfulattsperprimitive[PR_WIREFRAME_TRIANGLES][INT_ATT_NAMES::ATT_FIXEDCOLOR] = true;
+            _meaningfulattsperprimitive[PR_WIREFRAME_TRIANGLES][INT_ATT_NAMES::ATT_VERTINDICES] = true;
+
+            _meaningfulattsperprimitive[PR_SOLID][INT_ATT_NAMES::ATT_VERTPOSITION] = true; 
+            _meaningfulattsperprimitive[PR_SOLID][INT_ATT_NAMES::ATT_VERTNORMAL] = true; 
+            _meaningfulattsperprimitive[PR_SOLID][INT_ATT_NAMES::ATT_FACENORMAL] = true; 
+            _meaningfulattsperprimitive[PR_SOLID][INT_ATT_NAMES::ATT_VERTCOLOR] = true; 
+            _meaningfulattsperprimitive[PR_SOLID][INT_ATT_NAMES::ATT_FACECOLOR] = true; 
+            //_meaningfulattsperprimitive[PR_SOLID][INT_ATT_NAMES::ATT_FIXEDCOLOR] = true; 
+            _meaningfulattsperprimitive[PR_SOLID][INT_ATT_NAMES::ATT_VERTTEXTURE] = true;
+            _meaningfulattsperprimitive[PR_SOLID][INT_ATT_NAMES::ATT_WEDGETEXTURE] = true;
+            _meaningfulattsperprimitive[PR_SOLID][INT_ATT_NAMES::ATT_VERTINDICES] = true;
+        }
+
+        bool hasMeshAttribute(INT_ATT_NAMES attname) const
+        {
+            switch(attname)
+            {
+            case(INT_ATT_NAMES::ATT_VERTPOSITION):
+                    return true;
+            case(INT_ATT_NAMES::ATT_VERTNORMAL):
+                    return vcg::tri::HasPerVertexNormal(_mesh);
+            case(INT_ATT_NAMES::ATT_FACENORMAL):
+                return vcg::tri::HasPerFaceNormal(_mesh);
+            case(INT_ATT_NAMES::ATT_VERTCOLOR):
+                return vcg::tri::HasPerVertexColor(_mesh);
+            case(INT_ATT_NAMES::ATT_FACECOLOR):
+                return vcg::tri::HasPerFaceColor(_mesh);
+            /*case(INT_ATT_NAMES::ATT_FIXEDCOLOR):
+                return true;*/
+            case(INT_ATT_NAMES::ATT_VERTTEXTURE):
+                return vcg::tri::HasPerVertexTexCoord(_mesh);
+            case(INT_ATT_NAMES::ATT_WEDGETEXTURE):
+                return vcg::tri::HasPerWedgeTexCoord(_mesh);
+            case(INT_ATT_NAMES::ATT_VERTINDICES):
+                return (_mesh.VN() != 0) && (_mesh.FN() != 0);
+            case(INT_ATT_NAMES::ATT_EDGEINDICES):
+                return vcg::tri::HasPerVertexFlags(_mesh) || ((_mesh.VN() != 0) && (_mesh.FN() == 0) && (_mesh.EN() == 0));
+            default:
+                return false;
+            }
+            return false;
+        }
+
+        bool checkBuffersAllocationStatus(InternalRendAtts& tobeallocated,InternalRendAtts& tobedeallocated,InternalRendAtts& tobeupdated) const
+        {
+            bool somethingtodo = false;
+            tobedeallocated.reset();
+            tobedeallocated.reset();
+            tobeupdated.reset();
+            
+            //bool thereisreplicatedview = isThereAReplicatedPipelineView();
+            InternalRendAtts meaningfulrequiredbyatleastoneview;
+            InternalRendAtts probabilyuseless;
+         
+            for(typename ViewsMap::const_iterator it = _perviewreqatts.begin();it != _perviewreqatts.end();++it)
+            {
+                for(PRIMITIVE_MODALITY pm = PRIMITIVE_MODALITY(0); pm < PR_ARITY;pm = next(pm))
+                {
+                    //If a primitive_modality is not rendered (== no att_VERTPOSITION) all the referred attributes by this view can be eventually deallocated IF they are not used
+                    //by some other rendered primitive
+                    //the vertindices is, as usual, a different case
+                    if (it->second._intatts[size_t(pm)][INT_ATT_NAMES::ATT_VERTPOSITION])
+                        meaningfulrequiredbyatleastoneview = InternalRendAtts::unionSet(meaningfulrequiredbyatleastoneview,it->second._intatts[size_t(pm)]);
+                    else
+                        probabilyuseless = InternalRendAtts::unionSet(probabilyuseless,it->second._intatts[size_t(pm)]);
+                }
+            }
+            bool thereisreplicatedview = InternalRendAtts::replicatedPipelineNeeded(meaningfulrequiredbyatleastoneview);
+            meaningfulrequiredbyatleastoneview[INT_ATT_NAMES::ATT_VERTINDICES] &= !thereisreplicatedview;
+            
+            InternalRendAtts reallyuseless = InternalRendAtts::complementSet(probabilyuseless,meaningfulrequiredbyatleastoneview);
+            
+            bool switchreplicatedindexed = (!InternalRendAtts::replicatedPipelineNeeded(_currallocatedboatt) && thereisreplicatedview) || (InternalRendAtts::replicatedPipelineNeeded(_currallocatedboatt) && !thereisreplicatedview); 
+
+            /*in some way the vertices number changed. If i use the indexed pipeline i have to deallocate/allocate/update the vertex indices*/
+            bool numvertchanged = boExpectedSize(INT_ATT_NAMES::ATT_VERTPOSITION,thereisreplicatedview) != _bo[INT_ATT_NAMES::ATT_VERTPOSITION]->_size;
+            bool vertindforcedupdate = numvertchanged && meaningfulrequiredbyatleastoneview[INT_ATT_NAMES::ATT_VERTINDICES];
+
+            InternalRendAtts probablytoallocate = InternalRendAtts::complementSet(meaningfulrequiredbyatleastoneview,_currallocatedboatt);
+            InternalRendAtts probablytodeallocate = InternalRendAtts::complementSet(_currallocatedboatt,meaningfulrequiredbyatleastoneview);
+            for(unsigned int ii = 0;ii < INT_ATT_NAMES::enumArity();++ii)
+            {
+                INT_ATT_NAMES boname(ii);
+                if (_bo[boname] != NULL) 
+                {
+                    bool hasmeshattribute = hasMeshAttribute(boname);
+                    bool isvalid = (_bo[boname]->_isvalid);               
+                    bool notempty = (_bo[boname]->_size > 0);
+                    if (boname != INT_ATT_NAMES::ATT_EDGEINDICES)
+                    {
+                        size_t sz = boExpectedSize(boname,thereisreplicatedview);
+
+                        tobedeallocated[boname] =   (notempty && !hasmeshattribute) || 
+                                                    (notempty && probablytodeallocate[boname]) ||
+                                                    (notempty && reallyuseless[boname]) ||
+                                                    (notempty && (_bo[boname]->_size != sz) && meaningfulrequiredbyatleastoneview[boname]) ||
+                                                    (notempty && (boname == INT_ATT_NAMES::ATT_VERTINDICES) && (vertindforcedupdate));
+                        tobeallocated[boname] = (hasmeshattribute && (sz > 0) && (sz != _bo[boname]->_size) && meaningfulrequiredbyatleastoneview[boname]) || 
+                                                (hasmeshattribute && (sz > 0) && probablytoallocate[boname]) ||
+                                                (hasmeshattribute && (boname == INT_ATT_NAMES::ATT_VERTINDICES) && (vertindforcedupdate));
+                        tobeupdated[boname] = tobeallocated[boname] || (hasmeshattribute && (sz > 0) && !(isvalid) && meaningfulrequiredbyatleastoneview[boname]);
+                    }
+                    else 
+                    {
+                        bool meshchanged = ((_mesh.FN() != _meshtriangleswhenedgeindiceswerecomputed) || (_mesh.VN() != _meshverticeswhenedgeindiceswerecomputed));
+                        tobedeallocated[INT_ATT_NAMES::ATT_EDGEINDICES] =   (notempty && !hasmeshattribute) || 
+                                                                            (notempty && !meaningfulrequiredbyatleastoneview[INT_ATT_NAMES::ATT_EDGEINDICES]) || 
+                                                                            (notempty && !(isvalid) && meshchanged);
+                        tobeallocated[INT_ATT_NAMES::ATT_EDGEINDICES] = (hasmeshattribute && meaningfulrequiredbyatleastoneview[INT_ATT_NAMES::ATT_EDGEINDICES] && !(isvalid) && (meshchanged)) ||
+                                                                        (hasmeshattribute && meaningfulrequiredbyatleastoneview[INT_ATT_NAMES::ATT_EDGEINDICES] && !(isvalid) && !(_currallocatedboatt[INT_ATT_NAMES::ATT_EDGEINDICES]));
+                        tobeupdated[INT_ATT_NAMES::ATT_EDGEINDICES] = tobeallocated[INT_ATT_NAMES::ATT_EDGEINDICES] || 
+                                                                      (hasmeshattribute && !(isvalid) && meaningfulrequiredbyatleastoneview[INT_ATT_NAMES::ATT_EDGEINDICES]) ||
+                                                                      (hasmeshattribute && switchreplicatedindexed && meaningfulrequiredbyatleastoneview[INT_ATT_NAMES::ATT_EDGEINDICES]);
+                    } 
+                }
+                somethingtodo = somethingtodo || tobeallocated[boname] || tobedeallocated[boname] || tobeupdated[boname];
+            }
+            return !(somethingtodo);
+        }
+
+        bool manageAndFeedBuffersIfNeeded(const InternalRendAtts& tobeallocated,const InternalRendAtts& tobedeallocated,const InternalRendAtts& tobeupdated)
+        {
+            if (tobeupdated[INT_ATT_NAMES::ATT_EDGEINDICES])
+                updateEdgeVertIndVector();
+
+            bool immediatemode = !(buffersMemoryManagementFunction(tobeallocated,tobedeallocated,tobeupdated));
+            bool replicated = isThereAReplicatedPipelineView();
+
+            if (immediatemode)
+                return false;
+
+            bool somethingtoupdate = false;
+            for(unsigned int hh = 0;hh < INT_ATT_NAMES::enumArity();++hh)
+                somethingtoupdate = somethingtoupdate || tobeupdated[hh];
+
+            if (somethingtoupdate)
+            {
+                if (replicated)
+                {
+                    InternalRendAtts attributestobeupdated(tobeupdated);
+                    //WARNING!In case we have to update the wedgetexture bo maybe (not always!) we must update also the other buffer already in memory
+                    //cause the wedgetexture pipeline force a change in the order of the triangles in GPU.
+                    //they are now ordered by the texture seam and not more by the triangle index!
+                    if (tobeupdated[INT_ATT_NAMES::ATT_WEDGETEXTURE])
+                        attributestobeupdated = _currallocatedboatt;
+                    updateBuffersReplicatedPipeline(attributestobeupdated);
+                }
+                else
+                    updateBuffersIndexedPipeline(tobeupdated);
+                glFinish();
+            }
+            return true;
+        }
+
+        void updateEdgeVertIndVector()
+        {
+            _edge.clear();
+            fillUniqueEdgeVector(_mesh,_edge);
+            _meshverticeswhenedgeindiceswerecomputed = _mesh.VN();
+            _meshtriangleswhenedgeindiceswerecomputed = _mesh.FN();
+        }
+
+        bool buffersMemoryManagementFunction(const InternalRendAtts& tobeallocated,const InternalRendAtts& tobedeallocated,const InternalRendAtts& tobeupdated)
+        {
+            //GLenum err = glGetError();
+            bool replicated = isThereAReplicatedPipelineView();
+            std::ptrdiff_t newallocatedmem = bufferObjectsMemoryRequired(tobeallocated);
+            std::ptrdiff_t deallocatedmem = bufferObjectsMemoryRequired(tobedeallocated);
+            ptrdiff_t zero = 0;
+            std::ptrdiff_t changedsize = std::max(zero,newallocatedmem - deallocatedmem);
+            //std::ptrdiff_t bomemoryrequiredbymesh = bufferObjectsMemoryRequired(_currallocatedboatt) - deallocatedmem + newallocatedmem;
+            unsigned int ii = 0;
+            for(typename std::vector<GLBufferObject*>::iterator it = _bo.begin();it != _bo.end();++it)
+            {
+                INT_ATT_NAMES boname(ii);
+                //size_t sz = boExpectedSize(boname,replicated);
+                //size_t dim = boExpectedDimension(boname,replicated);
+
+                if (tobedeallocated[boname])
+                    bufferDeAllocationRequested(boname); 
+                ++ii;
+            }
+
+            if (!_gpumeminfo.isAdditionalMemoryAvailable(changedsize))
+            {
+                std::cout << "no additional memory available!!! memory required: " << changedsize << std::endl;
+                ii = 0;
+                for(typename std::vector<GLBufferObject*>::iterator it = _bo.begin();it != _bo.end();++it)
+                {
+                    INT_ATT_NAMES boname(ii);
+                    size_t sz(boExpectedSize(boname,replicated));
+                    //there are already valid mesh attributes properly allocated in memory but there is not enough gpu memory for the remaining mesh.
+                    //we have to deallocate the previously allocated mesh attributes
+                    if ((*it != NULL) && ((sz == (*it)->_size)))
+                        bufferDeAllocationRequested(boname); 
+                    ++ii;
+                }
+                _borendering = false;
+                return false;
+            }
+            else
+            {
+                bool failedallocation = false;
+                unsigned int ii = 0;
+                typename std::vector<GLBufferObject*>::iterator it = _bo.begin();
+                while((it != _bo.end()) && (!failedallocation))
+                {
+                    INT_ATT_NAMES boname(ii);
+                    GLBufferObject* cbo = _bo[ii];
+                    if (tobeallocated[boname])
+                    {
+                        cbo->_size = boExpectedSize(boname,replicated);
+                        std::ptrdiff_t dim = boExpectedDimension(boname,replicated);
+                        glGenBuffers(1, &cbo->_bohandle);
+                        glBindBuffer(cbo->_target, cbo->_bohandle);
+                        //we call glGetError BEFORE the glBufferData function in order to clean the error flag
+                        GLenum err = glGetError();
+                        //assert(err == GL_NO_ERROR);
+                        glBufferData(cbo->_target, dim, NULL, GL_STATIC_DRAW);
+                        err = glGetError();
+                        //even if there according the MemoryInfo subclass there is enough space we were not able to allocate an attribute buffer object. We have to deallocate all the bos related to this mesh
+                        failedallocation = (err == GL_OUT_OF_MEMORY) || (!_gpumeminfo.isAdditionalMemoryAvailable(dim));
+                        if (!failedallocation)
+                        {
+                            //setBufferPointerEnableClientState(boname);
+                            setBufferPointer(boname);
+                            _gpumeminfo.acquiredMemory(dim);
+                        }
+                        cbo->_isvalid = !failedallocation;
+                        _borendering = !failedallocation;
+                        glBindBuffer(cbo->_target, 0);
+                        _currallocatedboatt[boname] = !failedallocation;
+                    }
+                    else
+                    {
+                        //the arity of the attribute contained in the bo didn't change so i can use the old space without reallocating it
+                        if (cbo != NULL)
+                            cbo->_isvalid = cbo->_isvalid || tobeupdated[boname];
+                    }
+                    ++it;
+                    ++ii;
+                }
+                if (failedallocation)
+                   buffersDeAllocationRequested(_currallocatedboatt);
+                _borendering = !failedallocation;
+            }
+            return _borendering;
+        }
+
+        bool updateBuffersIndexedPipeline(const InternalRendAtts& attributestobeupdated)
+        {
+            _chunkmap.clear();
+            size_t vn = _mesh.VN();
+            size_t tn = _mesh.FN();
+
+            size_t facechunk = std::min(size_t(tn),_perbatchprim);
+            size_t vertexchunk = std::min(size_t(vn),_perbatchprim);
+
+            std::vector<vcg::Point3f> pv; //position vector
+            if (attributestobeupdated[INT_ATT_NAMES::ATT_VERTPOSITION])
+                pv.resize(vertexchunk);
+
+            std::vector<vcg::Point3f> nv; //per vertex normal vector
+            if (attributestobeupdated[INT_ATT_NAMES::ATT_VERTNORMAL])
+                nv.resize(vertexchunk);
+
+            std::vector<vcg::Color4b> cv; // Per vertex color vector
+            if (attributestobeupdated[INT_ATT_NAMES::ATT_VERTCOLOR])
+                cv.resize(vertexchunk);
+
+            std::vector<float> tv; // per vertex texture coord vector
+            if (attributestobeupdated[INT_ATT_NAMES::ATT_VERTTEXTURE])
+                tv.resize(vertexchunk * 2);
+
+            size_t chunkingpu = 0;
+
+            for(size_t i=0;i<vn;++i)
+            {
+                size_t chunkindex = i % vertexchunk;
+                if (attributestobeupdated[INT_ATT_NAMES::ATT_VERTPOSITION])
+                    pv[chunkindex].Import(_mesh.vert[i].cP());
+
+                if (attributestobeupdated[INT_ATT_NAMES::ATT_VERTNORMAL])
+                {
+                    nv[chunkindex].Import(_mesh.vert[i].cN());
+                    nv[chunkindex].Normalize();
+                }
+
+                if (attributestobeupdated[INT_ATT_NAMES::ATT_VERTCOLOR])
+                {
+                    cv[chunkindex] = _mesh.vert[i].cC();
+                }
+                if (attributestobeupdated[INT_ATT_NAMES::ATT_VERTTEXTURE])
+                {
+                    tv[chunkindex*2+0] = _mesh.vert[i].cT().U();
+                    tv[chunkindex*2+1] = _mesh.vert[i].cT().V();
+                }
+
+                if((i == vn - 1) || (chunkindex == vertexchunk - 1))
+                {
+                    size_t chunksize = vertexchunk;
+                    if (i == vn - 1)
+                        chunksize = chunkindex + 1;
+
+                    if (attributestobeupdated[INT_ATT_NAMES::ATT_VERTPOSITION])
+                    {
+                        GLBufferObject* buffobj = _bo[INT_ATT_NAMES::ATT_VERTPOSITION];
+                        glBindBuffer(GL_ARRAY_BUFFER, buffobj->_bohandle);
+                        glBufferSubData(GL_ARRAY_BUFFER,chunkingpu * vertexchunk * buffobj->_components * buffobj->getSizeOfGLType(),buffobj->_components * buffobj->getSizeOfGLType() * chunksize,&pv[0]);
+                        //std::vector<vcg::Point3f> tmppv; //position vector
+                        //if (attributestobeupdated[GLMeshAttributesInfo::ATT_VERTPOSITION])
+                        //    tmppv.resize(vertexchunk);
+                        //glGetBufferSubData(GL_ARRAY_BUFFER,0,buffobj->_components * buffobj->getSizeOfGLType() * chunksize,&tmppv[0]);
+                        glBindBuffer(GL_ARRAY_BUFFER, 0);
+
+                    }
+                    if (attributestobeupdated[INT_ATT_NAMES::ATT_VERTNORMAL])
+                    {
+                        GLBufferObject* buffobj = _bo[INT_ATT_NAMES::ATT_VERTNORMAL];
+                        glBindBuffer(GL_ARRAY_BUFFER, buffobj->_bohandle);
+                        glBufferSubData(GL_ARRAY_BUFFER,chunkingpu * vertexchunk * buffobj->_components * buffobj->getSizeOfGLType(),buffobj->_components * buffobj->getSizeOfGLType() * chunksize,&nv[0]);
+                        glBindBuffer(GL_ARRAY_BUFFER, 0);
+                    }
+                    if (attributestobeupdated[INT_ATT_NAMES::ATT_VERTCOLOR])
+                    {
+                        GLBufferObject* buffobj = _bo[INT_ATT_NAMES::ATT_VERTCOLOR];
+                        glBindBuffer(GL_ARRAY_BUFFER, buffobj->_bohandle);
+                        glBufferSubData(GL_ARRAY_BUFFER,chunkingpu * vertexchunk * buffobj->_components * buffobj->getSizeOfGLType(),buffobj->_components * buffobj->getSizeOfGLType() * chunksize,&cv[0]);
+                        glBindBuffer(GL_ARRAY_BUFFER, 0);
+                    }
+                    if (attributestobeupdated[INT_ATT_NAMES::ATT_VERTTEXTURE])
+                    {
+                        GLBufferObject* buffobj = _bo[INT_ATT_NAMES::ATT_VERTTEXTURE];
+                        glBindBuffer(GL_ARRAY_BUFFER, buffobj->_bohandle);
+                        glBufferSubData(GL_ARRAY_BUFFER,chunkingpu * vertexchunk * buffobj->_components * buffobj->getSizeOfGLType(),buffobj->_components * buffobj->getSizeOfGLType() * chunksize,&tv[0]);
+                        glBindBuffer(GL_ARRAY_BUFFER, 0);
+                    }
+                    glFinish();
+                    ++chunkingpu;
+                }
+            }
+
+            pv.clear();
+            nv.clear();
+            cv.clear();
+            tv.clear();
+
+            chunkingpu = 0;
+            std::vector<GLuint> ti(facechunk * 3);
+            for(size_t i=0;i<tn;++i)
+            {
+                size_t chunkindex = i % facechunk;
+
+                ti[chunkindex * 3 + 0] = GLuint(vcg::tri::Index(_mesh,_mesh.face[i].V(0)));
+                ti[chunkindex * 3 + 1] = GLuint(vcg::tri::Index(_mesh,_mesh.face[i].V(1)));
+                ti[chunkindex * 3 + 2] = GLuint(vcg::tri::Index(_mesh,_mesh.face[i].V(2)));
+
+                if((i == tn - 1) || (chunkindex == facechunk - 1))
+                {
+                    size_t chunksize = facechunk;
+                    if (i == tn - 1)
+                        chunksize = chunkindex + 1;
+
+                    if (attributestobeupdated[INT_ATT_NAMES::ATT_VERTINDICES])
+                    {
+                        glBindBuffer(GL_ELEMENT_ARRAY_BUFFER, _bo[INT_ATT_NAMES::ATT_VERTINDICES]->_bohandle);
+                        glBufferSubData(GL_ELEMENT_ARRAY_BUFFER,chunkingpu * facechunk *  _bo[INT_ATT_NAMES::ATT_VERTINDICES]->_components *  _bo[INT_ATT_NAMES::ATT_VERTINDICES]->getSizeOfGLType(),_bo[INT_ATT_NAMES::ATT_VERTINDICES]->_components *  _bo[INT_ATT_NAMES::ATT_VERTINDICES]->getSizeOfGLType() * chunksize,&ti[0]);
+                        glBindBuffer(GL_ELEMENT_ARRAY_BUFFER, 0);
+                    }
+                    ++chunkingpu;
+                }
+            }
+            if ((attributestobeupdated[INT_ATT_NAMES::ATT_EDGEINDICES]) && (_edge.size() > 0))
+            {
+                glBindBuffer(GL_ELEMENT_ARRAY_BUFFER, _bo[INT_ATT_NAMES::ATT_EDGEINDICES]->_bohandle);
+                glBufferSubData(GL_ELEMENT_ARRAY_BUFFER,0,_bo[INT_ATT_NAMES::ATT_EDGEINDICES]->_components *  _edge.size() * _bo[INT_ATT_NAMES::ATT_EDGEINDICES]->getSizeOfGLType(),&_edge[0]);
+                glBindBuffer(GL_ELEMENT_ARRAY_BUFFER, 0);
+            }
+            return true;
+        }
+
+        bool isThereAReplicatedPipelineView() const
+        {
+            bool replicated = false;
+            for(typename ViewsMap::const_iterator it = _perviewreqatts.begin();it != _perviewreqatts.end();++it)
+            {
+                //There is a replicated pipeline only if the att[ATT_VERTPOSITION] is true, otherwise is a spurious replicated view
+                for(size_t pm = 0; pm < size_t(PR_ARITY);++pm) 
+                    replicated = replicated || (InternalRendAtts::replicatedPipelineNeeded(it->second._intatts[pm]) && (it->second._pmmask.test(pm)));
+            }
+            return replicated;
+        }
+
+        bool isThereAnEdgesView() const
+        {
+            bool isthereaquadview = false;
+            for(typename ViewsMap::const_iterator it = _perviewreqatts.begin();it != _perviewreqatts.end();++it)
+                isthereaquadview = (it->second._intatts[size_t(PR_WIREFRAME_EDGES)][INT_ATT_NAMES::ATT_VERTPOSITION]) || isthereaquadview;
+			return isthereaquadview;
+        }
+
+
+        bool updateBuffersReplicatedPipeline(const InternalRendAtts& attributestobeupdated)
+        {
+            size_t tn = _mesh.fn;
+
+            size_t facechunk = std::min(size_t(tn),_perbatchprim);
+
+            std::vector<vcg::Point3f> rpv; //position vector
+            if (attributestobeupdated[INT_ATT_NAMES::ATT_VERTPOSITION])
+                rpv.resize(facechunk * 3);
+
+            std::vector<vcg::Point3f> rnv; //per vertex normal vector
+            if (attributestobeupdated[INT_ATT_NAMES::ATT_VERTNORMAL])
+                rnv.resize(facechunk * 3);
+
+            std::vector<vcg::Point3f> rfnv; //per face normal vector
+            if (attributestobeupdated[INT_ATT_NAMES::ATT_FACENORMAL])
+                rfnv.resize(facechunk * 3);
+
+            std::vector<vcg::Color4b> rcv; // Per vertex color vector
+            if (attributestobeupdated[INT_ATT_NAMES::ATT_VERTCOLOR])
+                rcv.resize(facechunk * 3);
+
+            std::vector<vcg::Color4b> rfcv; // Per vertex color vector
+            if (attributestobeupdated[INT_ATT_NAMES::ATT_FACECOLOR])
+                rfcv.resize(facechunk * 3);
+
+            std::vector<float> rtv; // per vertex texture coord vector
+            if (attributestobeupdated[INT_ATT_NAMES::ATT_VERTTEXTURE])
+                rtv.resize(facechunk * 3 * 2);
+
+            std::vector<float> rwtv; // per wedge texture coord vector
+            if (attributestobeupdated[INT_ATT_NAMES::ATT_WEDGETEXTURE])
+                rwtv.resize(facechunk * 3 * 2);
+
+            size_t chunkingpu = 0;
+
+            //it's a map containing for each texture seams n a vector of all the triangle index ranges having n has texture seam
+            //Suppose that in a mesh we have
+            //TXS_0{t0,t1,t2,t3}, TXS_4{t4,t5},TXS_0{t6},TXS_-1{t7,t8,t9},TXS_4{t10,t11}
+            //so chunkMap will contain
+            // -1 -> [<t7,t9>]
+            //  0 -> [<t0,t3>,<t6,t6>]
+            //  4 -> [<t4,t5>,<t10,t11>]
+            //
+            //if the map has no-texture coords at all in order to unify the code we fill the ChunkMap with texture seam -1 and a single triangle range going from face_0 to face_n-1
+
+
+            if (attributestobeupdated[INT_ATT_NAMES::ATT_WEDGETEXTURE] || attributestobeupdated[INT_ATT_NAMES::ATT_VERTTEXTURE])
+            {
+                _chunkmap.clear();
+                if (attributestobeupdated[INT_ATT_NAMES::ATT_WEDGETEXTURE])
+                    fillchunkMap();
+                else
+                    if(attributestobeupdated[INT_ATT_NAMES::ATT_VERTTEXTURE])
+                        _chunkmap[0].push_back(std::make_pair(0,tn-1));
+            }
+
+            //default case: no texture is required to be rendered but a non texture attribute has to be updated
+            //we have to init the _chunkmap with just one entry (-1...that means no texture) referring all the triangles in the mesh
+            if ((!_currallocatedboatt[INT_ATT_NAMES::ATT_VERTTEXTURE] && !_currallocatedboatt[INT_ATT_NAMES::ATT_WEDGETEXTURE]) &&
+                (attributestobeupdated[INT_ATT_NAMES::ATT_VERTPOSITION] ||
+                attributestobeupdated[INT_ATT_NAMES::ATT_VERTNORMAL] || attributestobeupdated[INT_ATT_NAMES::ATT_FACENORMAL] ||
+                attributestobeupdated[INT_ATT_NAMES::ATT_VERTCOLOR] || attributestobeupdated[INT_ATT_NAMES::ATT_FACECOLOR]))
+            {
+                _chunkmap.clear();
+                _chunkmap[-1].push_back(std::make_pair(0,tn-1));
+            }
+
+            int t = 0;
+            if (attributestobeupdated[INT_ATT_NAMES::ATT_WEDGETEXTURE] || attributestobeupdated[INT_ATT_NAMES::ATT_VERTTEXTURE])
+            {
+                _texindnumtriangles.clear();
+                _texindnumtriangles.resize(_chunkmap.size());
+            }
+            
+            std::vector<GLuint> vpatlas;
+            if (attributestobeupdated[INT_ATT_NAMES::ATT_EDGEINDICES])
+                vpatlas.resize(_mesh.VN(),UINT_MAX);
+
+            int faceind = 0;
+            size_t chunkindex = faceind;
+			GLuint triangles = 0;
+
+
+            for(ChunkMap::const_iterator mit = _chunkmap.begin();mit != _chunkmap.end();++mit)
+            {
+                for (ChunkVector::const_iterator cit = mit->second.begin();cit != mit->second.end();++cit)
+                {
+                    for(size_t indf = cit->first;indf<=cit->second;++indf)
+                    {
+                        chunkindex = faceind % facechunk;
+                        if (attributestobeupdated[INT_ATT_NAMES::ATT_VERTPOSITION])
+                        {
+                            rpv[chunkindex*3+0].Import(_mesh.face[indf].V(0)->P());
+                            rpv[chunkindex*3+1].Import(_mesh.face[indf].V(1)->P());
+                            rpv[chunkindex*3+2].Import(_mesh.face[indf].V(2)->P());
+                        }
+                        if (attributestobeupdated[INT_ATT_NAMES::ATT_VERTNORMAL])
+                        {
+                            rnv[chunkindex*3+0].Import(_mesh.face[indf].V(0)->N().Normalize());
+                            rnv[chunkindex*3+1].Import(_mesh.face[indf].V(1)->N().Normalize());
+                            rnv[chunkindex*3+2].Import(_mesh.face[indf].V(2)->N().Normalize());
+                        }
+
+                        if (attributestobeupdated[INT_ATT_NAMES::ATT_FACENORMAL])
+                        {
+                            rfnv[chunkindex*3+0].Import(_mesh.face[indf].N().Normalize());
+                            rfnv[chunkindex*3+1].Import(_mesh.face[indf].N().Normalize());
+                            rfnv[chunkindex*3+2].Import(_mesh.face[indf].N().Normalize());
+                        }
+
+                        if ((attributestobeupdated[INT_ATT_NAMES::ATT_VERTCOLOR]))
+                        {
+                            rcv[chunkindex*3+0] = _mesh.face[indf].V(0)->C();
+                            rcv[chunkindex*3+1] = _mesh.face[indf].V(1)->C();
+                            rcv[chunkindex*3+2] = _mesh.face[indf].V(2)->C();
+                        }
+
+                        if ((attributestobeupdated[INT_ATT_NAMES::ATT_FACECOLOR]))
+                        {
+                            rfcv[chunkindex*3+0] = _mesh.face[indf].C();
+                            rfcv[chunkindex*3+1] = _mesh.face[indf].C();
+                            rfcv[chunkindex*3+2] = _mesh.face[indf].C();
+                        }
+
+                        if (attributestobeupdated[INT_ATT_NAMES::ATT_VERTTEXTURE])
+                        {
+                            rtv[chunkindex*6+0]=float(_mesh.face[indf].V(0)->T().U());
+                            rtv[chunkindex*6+1]=float(_mesh.face[indf].V(0)->T().V());
+                            rtv[chunkindex*6+2]=float(_mesh.face[indf].V(1)->T().U());
+                            rtv[chunkindex*6+3]=float(_mesh.face[indf].V(1)->T().V());
+                            rtv[chunkindex*6+4]=float(_mesh.face[indf].V(2)->T().U());
+                            rtv[chunkindex*6+5]=float(_mesh.face[indf].V(2)->T().V());
+                        }
+
+                        if (attributestobeupdated[INT_ATT_NAMES::ATT_WEDGETEXTURE])
+                        {
+                            rwtv[chunkindex*6+0]=float(_mesh.face[indf].WT(0).U());
+                            rwtv[chunkindex*6+1]=float(_mesh.face[indf].WT(0).V());
+                            rwtv[chunkindex*6+2]=float(_mesh.face[indf].WT(1).U());
+                            rwtv[chunkindex*6+3]=float(_mesh.face[indf].WT(1).V());
+                            rwtv[chunkindex*6+4]=float(_mesh.face[indf].WT(2).U());
+                            rwtv[chunkindex*6+5]=float(_mesh.face[indf].WT(2).V());
+                        }
+
+                        if (attributestobeupdated[INT_ATT_NAMES::ATT_EDGEINDICES])
+                        {
+                            for (int ii = 0;ii < 3;++ii)
+                            {
+                                size_t v = vcg::tri::Index(_mesh,_mesh.face[indf].V(ii));
+                                if (vpatlas[v] == UINT_MAX)
+                                    vpatlas[v] = faceind*3+ii;
+                            }
+                        }
+
+
+                        if((faceind == tn - 1) || (chunkindex == facechunk - 1))
+                        {
+                            size_t chunksize = facechunk;
+                            if (faceind == tn - 1)
+                                chunksize = chunkindex + 1;
+
+                            if (attributestobeupdated[INT_ATT_NAMES::ATT_VERTPOSITION])
+                            {
+                                GLBufferObject* buffobj = _bo[INT_ATT_NAMES::ATT_VERTPOSITION];
+                                glBindBuffer(GL_ARRAY_BUFFER, buffobj->_bohandle);
+                                glBufferSubData(GL_ARRAY_BUFFER,chunkingpu * facechunk * 3 * buffobj->_components * buffobj->getSizeOfGLType(),3 * buffobj->_components * buffobj->getSizeOfGLType() * chunksize,&rpv[0]);
+                                glBindBuffer(GL_ARRAY_BUFFER, 0);
+                            }
+
+                            if (attributestobeupdated[INT_ATT_NAMES::ATT_VERTNORMAL])
+                            {
+                                GLBufferObject* buffobj = _bo[INT_ATT_NAMES::ATT_VERTNORMAL];
+                                glBindBuffer(GL_ARRAY_BUFFER, buffobj->_bohandle);
+                                glBufferSubData(GL_ARRAY_BUFFER,chunkingpu * facechunk * 3 * buffobj->_components * buffobj->getSizeOfGLType(),3 * buffobj->_components * buffobj->getSizeOfGLType() * chunksize,&rnv[0]);
+                                glBindBuffer(GL_ARRAY_BUFFER, 0);
+                            }
+
+                            if (attributestobeupdated[INT_ATT_NAMES::ATT_FACENORMAL])
+                            {
+                                GLBufferObject* buffobj = _bo[INT_ATT_NAMES::ATT_FACENORMAL];
+                                glBindBuffer(GL_ARRAY_BUFFER, buffobj->_bohandle);
+                                glBufferSubData(GL_ARRAY_BUFFER,chunkingpu * facechunk * 3 * buffobj->_components * buffobj->getSizeOfGLType(),3 * buffobj->_components * buffobj->getSizeOfGLType() * chunksize,&rfnv[0]);
+                                glBindBuffer(GL_ARRAY_BUFFER, 0);
+                            }
+
+                            if (attributestobeupdated[INT_ATT_NAMES::ATT_VERTCOLOR])
+                            {
+                                GLBufferObject* buffobj = _bo[INT_ATT_NAMES::ATT_VERTCOLOR];
+                                glBindBuffer(GL_ARRAY_BUFFER, buffobj->_bohandle);
+                                glBufferSubData(GL_ARRAY_BUFFER,chunkingpu * facechunk * 3 *buffobj->_components * buffobj->getSizeOfGLType(),3 * buffobj->_components * buffobj->getSizeOfGLType() * chunksize,&rcv[0]);
+                                glBindBuffer(GL_ARRAY_BUFFER, 0);
+                            }
+
+                            if (attributestobeupdated[INT_ATT_NAMES::ATT_FACECOLOR])
+                            {
+                                GLBufferObject* buffobj = _bo[INT_ATT_NAMES::ATT_FACECOLOR];
+                                glBindBuffer(GL_ARRAY_BUFFER, buffobj->_bohandle);
+                                glBufferSubData(GL_ARRAY_BUFFER,chunkingpu * facechunk * 3 *buffobj->_components * buffobj->getSizeOfGLType(),3 * buffobj->_components * buffobj->getSizeOfGLType() * chunksize,&rfcv[0]);
+                                glBindBuffer(GL_ARRAY_BUFFER, 0);
+                            }
+
+                            if (attributestobeupdated[INT_ATT_NAMES::ATT_VERTTEXTURE])
+                            {
+                                GLBufferObject* buffobj = _bo[INT_ATT_NAMES::ATT_VERTTEXTURE];
+                                glBindBuffer(GL_ARRAY_BUFFER, buffobj->_bohandle);
+                                glBufferSubData(GL_ARRAY_BUFFER,chunkingpu * facechunk * 3 *buffobj->_components * buffobj->getSizeOfGLType(),3 * buffobj->_components * buffobj->getSizeOfGLType() * chunksize,&rtv[0]);
+                                glBindBuffer(GL_ARRAY_BUFFER, 0);
+                            }
+
+                            if (attributestobeupdated[INT_ATT_NAMES::ATT_WEDGETEXTURE])
+                            {
+                                GLBufferObject* buffobj = _bo[INT_ATT_NAMES::ATT_WEDGETEXTURE];
+                                glBindBuffer(GL_ARRAY_BUFFER, buffobj->_bohandle);
+                                glBufferSubData(GL_ARRAY_BUFFER,chunkingpu * facechunk * 3 *buffobj->_components * buffobj->getSizeOfGLType(),3 * buffobj->_components * buffobj->getSizeOfGLType() * chunksize,&rwtv[0]);
+                                glBindBuffer(GL_ARRAY_BUFFER, 0);
+                            }
+
+                            ++chunkingpu;
+                        }
+                        ++faceind;
+                    }
+                    triangles += cit->second - cit->first + 1;
+                }
+
+                if ((attributestobeupdated[INT_ATT_NAMES::ATT_EDGEINDICES]) && (_edge.size() > 0)) 
+                {
+                    for(typename std::vector<EdgeVertInd>::iterator it = _edge.begin();it != _edge.end();++it)
+                    {
+                        it->_v[0] = vpatlas[it->_v[0]];
+                        it->_v[1] = vpatlas[it->_v[1]];
+                    }
+
+                    GLBufferObject* buffobj = _bo[INT_ATT_NAMES::ATT_EDGEINDICES];
+                    glBindBuffer(GL_ELEMENT_ARRAY_BUFFER, buffobj->_bohandle);
+                    glBufferSubData(GL_ELEMENT_ARRAY_BUFFER,0,buffobj->_components * buffobj->getSizeOfGLType() * _edge.size(),&_edge[0]);
+                    glBindBuffer(GL_ELEMENT_ARRAY_BUFFER, 0);
+                }
+
+                if (attributestobeupdated[INT_ATT_NAMES::ATT_WEDGETEXTURE] || attributestobeupdated[INT_ATT_NAMES::ATT_VERTTEXTURE])
+                    _texindnumtriangles[t] = std::make_pair(mit->first,triangles);
+                ++t;
+            }
+
+            //return (k != tn)
+            //    throw MeshLabException("Mesh has not been properly partitioned");
+            return true;
+        }
+
+        void buffersDeAllocationRequested(const InternalRendAtts& rq)
+        {
+            for(unsigned int ii = 0;ii < INT_ATT_NAMES::enumArity();++ii)
+            {
+                INT_ATT_NAMES boname(ii);
+                if ((_bo[ii] != NULL) && (rq[boname]))
+                    bufferDeAllocationRequested(boname);
+            }
+        }
+
+        void bufferDeAllocationRequested(INT_ATT_NAMES att)
+        {
+            unsigned int ind(att);
+            if ((ind < 0) || (ind >= (unsigned int) _bo.size()))
+                return;
+            GLBufferObject* bobj = _bo[ind];
+            if (bobj == NULL)
+                return;
+
+            if ((att != INT_ATT_NAMES::ATT_VERTINDICES) && (att != INT_ATT_NAMES::ATT_EDGEINDICES) /*&& (att != INT_ATT_NAMES::ATT_FIXEDCOLOR)*/)
+            {
+                glDisableClientState(bobj->_clientstatetag);
+            }
+			//glBufferData(bobj->_target, sizeof(vcg::Point3f)*_primitivebatch, 0, GL_DYNAMIC_DRAW);
+            glDeleteBuffers(1,&(bobj->_bohandle));
+            glFlush();
+            glFinish();
+
+            if (bobj->_size > 0)
+                //we don't use dim cause dim is the value that is going to be allocated, instead use (*it)->_size * (*it)->getSizeOfGLType() is the value already in the buffer
+                _gpumeminfo.releasedMemory(bobj->_size * bobj->getSizeOfGLType());
+            bobj->_isvalid = false;
+            bobj->_size = 0;
+            _currallocatedboatt[att] = false; 
+        }
+
+        std::ptrdiff_t bufferObjectsMemoryRequired(const InternalRendAtts& rqatt) const
+        {
+            bool replicated = InternalRendAtts::replicatedPipelineNeeded(rqatt);
+            std::ptrdiff_t result(0);
+
+            for(unsigned int ii = 0;ii < INT_ATT_NAMES::enumArity();++ii)
+            {
+                INT_ATT_NAMES nm(ii);
+                if (rqatt[nm])
+                    result += (std::ptrdiff_t) boExpectedDimension(nm,replicated);
+            }
+            return result;
+        }
+
+        //expected number of cells should have the required bo
+        //generateindex is true when i have a triangle based mesh
+        //				is false when i have a point based mesh
+        size_t boExpectedSize(INT_ATT_NAMES name,bool replicatedpipeline) const
+        {
+            try
+            {
+                
+                GLBufferObject& cbo = *_bo.at((unsigned int) name);
+                size_t vertnum(_mesh.VN());
+                size_t facenum(_mesh.FN());
+
+                switch((unsigned int) name)
+                {
+                case(INT_ATT_NAMES::ATT_VERTPOSITION):
+                case(INT_ATT_NAMES::ATT_VERTNORMAL):
+                case(INT_ATT_NAMES::ATT_VERTCOLOR):
+                case(INT_ATT_NAMES::ATT_VERTTEXTURE):
+                    {
+                        if (replicatedpipeline)
+                            return facenum * 3 * cbo._components;
+                        else
+                            return vertnum * cbo._components;
+                    }
+
+                case(INT_ATT_NAMES::ATT_FACENORMAL):
+                case(INT_ATT_NAMES::ATT_FACECOLOR):
+                case(INT_ATT_NAMES::ATT_WEDGETEXTURE):
+                    {
+                        if (replicatedpipeline)
+                            return facenum * 3 * cbo._components;
+                        else
+                            return 0;
+                    }
+                case(INT_ATT_NAMES::ATT_VERTINDICES):
+                    {
+                        if (replicatedpipeline)
+                            return 0;
+                        else
+                            return facenum * cbo._components;
+                    }
+                case(INT_ATT_NAMES::ATT_EDGEINDICES):
+                    {
+                        return _edge.size() * cbo._components;
+                    }
+
+                default : break;
+                }
+            }
+            catch(std::out_of_range& /*exc*/)
+            {
+                return 0;
+            }
+            return 0;
+        }
+
+        size_t boExpectedDimension(INT_ATT_NAMES name,bool replicatedpipeline) const
+        {
+            try
+            {
+                size_t sz = boExpectedSize(name,replicatedpipeline);
+                unsigned int ind = (unsigned int) name;
+                GLBufferObject* cbo = _bo.at(ind);
+                if (cbo == NULL)
+                    return 0;
+                else
+                    return sz * cbo->getSizeOfGLType();
+            }
+            catch(std::out_of_range& /*exc*/)
+            {
+                return 0;
+            }
+            return 0;
+        }
+
+		void drawFun(const PVData& dt, const std::vector<GLuint>& textid = std::vector<GLuint>()) const
+		{
+			glPushAttrib(GL_ALL_ATTRIB_BITS);
+			glMatrixMode(GL_MODELVIEW);
+			glPushMatrix();
+			glMultMatrix(_tr);
+
+			if ((dt._glopts != NULL) && (dt._glopts->_perbbox_enabled))
+				drawBBox(dt._glopts);
+
+			if (dt.isPrimitiveActive(PR_SOLID))
+			{
+				bool somethingmore = dt.isPrimitiveActive(PR_WIREFRAME_EDGES) || dt.isPrimitiveActive(PR_WIREFRAME_TRIANGLES) || dt.isPrimitiveActive(PR_POINTS);
+				if (somethingmore)
+				{
+					glEnable(GL_POLYGON_OFFSET_FILL);
+					glPolygonOffset(1.0, 1);
+				}
+				drawFilledTriangles(dt._intatts[size_t(PR_SOLID)], dt._glopts, textid);
+				if (somethingmore)
+					glDisable(GL_POLYGON_OFFSET_FILL);
+			}
+
+			if (dt.isPrimitiveActive(PR_WIREFRAME_EDGES) || dt.isPrimitiveActive(PR_WIREFRAME_TRIANGLES))
+			{
+				//InternalRendAtts tmpatts = atts;
+				bool pointstoo = dt.isPrimitiveActive(PR_POINTS);
+
+				if (pointstoo)
+				{
+					glEnable(GL_POLYGON_OFFSET_FILL);
+					glPolygonOffset(1.0, 1);
+				}
+				bool solidtoo = dt.isPrimitiveActive(PR_SOLID);
+
+				/*EDGE    |     TRI     |    DRAW
+				---------------------------------
+				  TRUE         TRUE         EDGE
+				  TRUE         FALSE        EDGE
+				  FALSE        TRUE         TRI
+				  FALSE        FALSE        NOTHING */
+
+				if (dt.isPrimitiveActive(PR_WIREFRAME_EDGES))
+					drawEdges(dt._intatts[size_t(PR_WIREFRAME_EDGES)], dt._glopts);
+				else
+				{
+					if (dt.isPrimitiveActive(PR_WIREFRAME_TRIANGLES))
+					{
+						drawWiredTriangles(dt._intatts[size_t(PR_WIREFRAME_TRIANGLES)], dt._glopts, textid);
+					}
+				}
+
+				if (pointstoo || solidtoo)
+					glDisable(GL_POLYGON_OFFSET_FILL);
+			}
+			if (dt.isPrimitiveActive(PR_POINTS))
+				drawPoints(dt._intatts[size_t(PR_POINTS)], dt._glopts,textid);
+
+			glPopMatrix();
+			glPopAttrib();
+			glFlush();
+			glFinish();
+		}
+
+        void drawFilledTriangles(const InternalRendAtts& req,const GL_OPTIONS_DERIVED_TYPE* glopts,const std::vector<GLuint>& textureindex = std::vector<GLuint>()) const
+        {
+            if (_mesh.VN() == 0)
+                return;
+
+            glPushAttrib(GL_ALL_ATTRIB_BITS);
+  
+            bool isgloptsvalid = (glopts != NULL);
+            
+            if (isgloptsvalid && glopts->_persolid_noshading)
+                glDisable(GL_LIGHTING);
+            else
+                if ((!isgloptsvalid) ||  (req[INT_ATT_NAMES::ATT_VERTNORMAL]) || (req[INT_ATT_NAMES::ATT_FACENORMAL]))
+                {
+                    glEnable(GL_LIGHTING);
+                }
+
+            glEnable(GL_COLOR_MATERIAL);
+            if ((isgloptsvalid) && (glopts->_persolid_fixed_color_enabled))
+                glColor(glopts->_persolid_fixed_color);
+            else
+            {
+                if ((isgloptsvalid) && (glopts->_persolid_mesh_color_enabled))
+                    glColor(_mesh.C());
+                else
+                {
+                    if ((req[INT_ATT_NAMES::ATT_VERTCOLOR]) || (req[INT_ATT_NAMES::ATT_FACECOLOR]))
+                        glColorMaterial(GL_FRONT_AND_BACK,GL_AMBIENT_AND_DIFFUSE);
+                    else
+                        glColor(vcg::Color4b(vcg::Color4b::LightGray));
+                }
+            }
+
+            if (isBORenderingAvailable())
+                drawTrianglesBO(req,textureindex);
+            else
+                drawTrianglesIM(req,textureindex);
+
+            glPopAttrib();
+        }
+
+
+        void drawWiredTriangles(const InternalRendAtts& req,const GL_OPTIONS_DERIVED_TYPE* glopts,const std::vector<GLuint>& textureindex = std::vector<GLuint>()) const
+        {
+            if (_mesh.VN() == 0)
+                return;
+            glPushAttrib(GL_ALL_ATTRIB_BITS);
+            
+           
+            bool isgloptsvalid = (glopts != NULL);
+
+            if (isgloptsvalid && glopts->_perwire_noshading)
+                glDisable(GL_LIGHTING);
+            else 
+                if ((!isgloptsvalid) || (req[INT_ATT_NAMES::ATT_VERTNORMAL]))
+                {
+                    glEnable(GL_LIGHTING);
+                }
+                
+            glEnable(GL_COLOR_MATERIAL);
+            if ((isgloptsvalid) && (glopts->_perwire_fixed_color_enabled))
+                glColor(glopts->_perwire_fixed_color);
+            else
+            {
+                if ((isgloptsvalid) && (glopts->_perwire_mesh_color_enabled))
+                    glColor(_mesh.C());
+                else
+                {
+                    if (req[INT_ATT_NAMES::ATT_VERTCOLOR])
+                        glColorMaterial(GL_FRONT_AND_BACK,GL_AMBIENT_AND_DIFFUSE);
+                    else
+                        glColor(vcg::Color4b(vcg::Color4b::DarkGray));
+                }
+            }
+            float linewidth = 1.0f;
+            if (isgloptsvalid)
+                linewidth = glopts->_perwire_wirewidth;
+            glLineWidth(linewidth);
+            glPolygonMode(GL_FRONT_AND_BACK, GL_LINE);
+
+            if (isBORenderingAvailable())
+                drawTrianglesBO(req,textureindex);
+            else
+                drawTrianglesIM(req,textureindex);
+
+            glPolygonMode(GL_FRONT_AND_BACK, GL_FILL);
+            glPopAttrib();
+        }
+
+        void drawTrianglesBO(const InternalRendAtts& req,const std::vector<GLuint>& textureindex = std::vector<GLuint>()) const
+        {
+            updateClientState(req);
+
+            bool replicated = InternalRendAtts::replicatedPipelineNeeded(_currallocatedboatt);
+
+            if (replicated)
+            {
+                //qDebug("Replicated drawing");
+                int firsttriangleoffset = 0;
+                if(!req[INT_ATT_NAMES::ATT_VERTTEXTURE] && !req[INT_ATT_NAMES::ATT_WEDGETEXTURE])
+                {
+                    glDisable(GL_TEXTURE_2D);
+                    glDrawArrays(GL_TRIANGLES,0,_mesh.fn * 3);
+                }
+                else
+                {
+                    glEnable(GL_TEXTURE_2D);
+                    for(std::vector< std::pair<short,GLuint> >::const_iterator it = _texindnumtriangles.begin();it != _texindnumtriangles.end();++it)
+                    {
+                        if ((it->first != -1) && (it->first < textureindex.size()))
+                            glBindTexture(GL_TEXTURE_2D,textureindex[it->first]);
+                        else
+                            glBindTexture(GL_TEXTURE_2D,0);
+                        glDrawArrays(GL_TRIANGLES,firsttriangleoffset,it->second * 3 - firsttriangleoffset);
+                        firsttriangleoffset = it->second * 3;
+                    }
+                    glBindTexture(GL_TEXTURE_2D,0);
+                    glDisable(GL_TEXTURE_2D);
+                }
+
+            }
+            else
+            {
+                if(req[INT_ATT_NAMES::ATT_VERTTEXTURE])
+                {
+                    if (textureindex.size() > 0)
+                    {
+                        glEnable(GL_TEXTURE_2D);
+                        glBindTexture(GL_TEXTURE_2D,textureindex[0]);
+                    }
+                }
+                else
+                    glDisable(GL_TEXTURE_2D);
+
+                if  (_bo[INT_ATT_NAMES::ATT_VERTINDICES]->_isvalid)
+                {
+                    //qDebug("Indexed drawing");
+                    glBindBuffer(GL_ELEMENT_ARRAY_BUFFER,_bo[INT_ATT_NAMES::ATT_VERTINDICES]->_bohandle);
+                    glDrawElements( GL_TRIANGLES, _mesh.FN() * _bo[INT_ATT_NAMES::ATT_VERTINDICES]->_components,GL_UNSIGNED_INT ,NULL);
+                    glBindBuffer(GL_ELEMENT_ARRAY_BUFFER, 0);   
+
+                }
+
+                glBindTexture(GL_TEXTURE_2D,0);
+                glDisable(GL_TEXTURE_2D);
+            }
+            InternalRendAtts tmp;
+            updateClientState(tmp);
+            glBindBuffer(GL_ELEMENT_ARRAY_BUFFER,0);
+            glBindBuffer(GL_ARRAY_BUFFER,0);
+        }
+
+        void drawTrianglesIM(const InternalRendAtts& req,const std::vector<GLuint>& textureindex = std::vector<GLuint>()) const
+        {
+            if(_mesh.fn==0)
+                return;
+
+            bool vn = req[INT_ATT_NAMES::ATT_VERTNORMAL] && vcg::tri::HasPerVertexNormal(_mesh);
+            bool fn = req[INT_ATT_NAMES::ATT_FACENORMAL] && vcg::tri::HasPerFaceNormal(_mesh);
+            bool vc = req[INT_ATT_NAMES::ATT_VERTCOLOR] && vcg::tri::HasPerVertexColor(_mesh);
+            bool fc = req[INT_ATT_NAMES::ATT_FACECOLOR] && vcg::tri::HasPerFaceColor(_mesh);
+            bool vt = req[INT_ATT_NAMES::ATT_VERTTEXTURE] && vcg::tri::HasPerVertexTexCoord(_mesh);
+            bool wt = req[INT_ATT_NAMES::ATT_WEDGETEXTURE] && vcg::tri::HasPerWedgeTexCoord(_mesh);
+
+
+            //typename MESHTYPE::FaceContainer::iterator fp;
+            typename MESH_TYPE::FaceIterator fi = _mesh.face.begin();
+
+            short curtexname=-1;
+            if(wt)
+            {
+                curtexname=(*fi).WT(0).n();
+                if ((curtexname >= 0) && (curtexname < (int)textureindex.size()))
+                {
+                    glEnable(GL_TEXTURE_2D);
+                    glBindTexture(GL_TEXTURE_2D,textureindex[curtexname]);
+                }
+                else
+                {
+                    glDisable(GL_TEXTURE_2D);
+                }
+            }
+
+            if(vt && !textureindex.empty()) // in the case of per vertex tex coord we assume that we have a SINGLE texture.
+            {
+                curtexname = 0;
+                glEnable(GL_TEXTURE_2D);
+                glBindTexture(GL_TEXTURE_2D,textureindex[curtexname]);
+            }
+
+            glBegin(GL_TRIANGLES);
+
+            while(fi!=_mesh.face.end())
+            {
+                typename MESH_TYPE::FaceType & f = *fi;
+                if(!f.IsD())
+                {
+                    if(wt)
+                        if(f.WT(0).n() != curtexname)
+                        {
+                            curtexname=(*fi).WT(0).n();
+                            glEnd();
+
+                            if (curtexname >= 0)
+                            {
+                                glEnable(GL_TEXTURE_2D);
+                                if(!textureindex.empty())
+                                    glBindTexture(GL_TEXTURE_2D,textureindex[curtexname]);
+                            }
+                            else
+                            {
+                                glDisable(GL_TEXTURE_2D);
+                            }
+
+                            glBegin(GL_TRIANGLES);
+                        }
+
+                        if(fn)
+                            glNormal(f.cN());
+                        if(vn)
+                            glNormal(f.V(0)->cN());
+
+                        if(fc)
+                            glColor(f.C());
+                        if(vc)
+                            glColor(f.V(0)->C());
+                        if(vt)
+                            glTexCoord(f.V(0)->T().P());
+                        if(wt)
+                            glTexCoord(f.WT(0).t(0));
+                        glVertex(f.V(0)->P());
+
+                        if(vn)
+                            glNormal(f.V(1)->cN());
+                        if(vc)
+                            glColor(f.V(1)->C());
+                        if(vt)
+                            glTexCoord(f.V(1)->T().P());
+                        if(wt)
+                            glTexCoord(f.WT(1).t(0));
+                        glVertex(f.V(1)->P());
+
+                        if(vn)
+                            glNormal(f.V(2)->cN());
+                        if(vc)
+                            glColor(f.V(2)->C());
+                        if(vt)
+                            glTexCoord(f.V(2)->T().P());
+                        if(wt)
+                            glTexCoord(f.WT(2).t(0));
+                        glVertex(f.V(2)->P());
+                }
+                ++fi;
+            }
+
+            glEnd();
+        }
+
+        void drawPoints(const InternalRendAtts& req,GL_OPTIONS_DERIVED_TYPE* glopts, const std::vector<GLuint>& textureindex = std::vector<GLuint>()) const
+        {
+            if (_mesh.VN() == 0)
+                return;
+            glPushAttrib(GL_ALL_ATTRIB_BITS);
+            
+
+            bool isgloptsvalid = (glopts != NULL);        
+
+            
+            if ((isgloptsvalid && glopts->_perpoint_noshading) || (isgloptsvalid && glopts->_perpoint_dot_enabled))
+                glDisable(GL_LIGHTING);
+            else 
+                if ((!isgloptsvalid) ||  req[INT_ATT_NAMES::ATT_VERTNORMAL])
+                {
+                    glEnable(GL_LIGHTING);
+                }
+
+            glEnable(GL_COLOR_MATERIAL);
+            if ((isgloptsvalid) && ((glopts->_perpoint_fixed_color_enabled) || (glopts->_perpoint_mesh_color_enabled))){
+                if (glopts->_perpoint_fixed_color_enabled)
+                    glColor(glopts->_perpoint_fixed_color);
+                else
+                    glColor(_mesh.C());
+            }
+
+            if (req[INT_ATT_NAMES::ATT_VERTCOLOR])       
+                glColorMaterial(GL_FRONT_AND_BACK,GL_AMBIENT_AND_DIFFUSE);
+         
+
+			if (req[INT_ATT_NAMES::ATT_VERTTEXTURE])
+			{
+				glEnable(GL_TEXTURE_2D);
+				if (textureindex.size() > 0)
+					glBindTexture(GL_TEXTURE_2D, textureindex[0]);
+				else
+					glBindTexture(GL_TEXTURE_2D, 0);
+			}
+			else
+				glDisable(GL_TEXTURE_2D);
+            //glBindBuffer(GL_ELEMENT_ARRAY_BUFFER, _bo[GLMeshAttributesInfo::ATT_VERTINDEX]->_bohandle);
+           
+            if (glopts != NULL)
+            {
+				if (!glopts->_perpoint_dot_enabled)
+					glPointSize(glopts->_perpoint_pointsize);
+                if ((glopts->_perpoint_pointsmooth_enabled) || (glopts->_perpoint_dot_enabled))
+                    glEnable(GL_POINT_SMOOTH);
+                else 
+                    glDisable(GL_POINT_SMOOTH);
+                if(glopts->_perpoint_pointattenuation_enabled)
+                {
+                    vcg::Matrix44<typename MESH_TYPE::ScalarType> mat;
+                    glGetv(GL_MODELVIEW_MATRIX,mat);
+                    vcg::Point3<typename MESH_TYPE::ScalarType> c =_mesh.bbox.Center();
+                    float camDist = (float)Norm(mat*c);
+                    float quadratic[] = { 0.0f, 0.0f, 1.0f/(camDist*camDist) , 0.0f };
+                    glPointParameterfv( GL_POINT_DISTANCE_ATTENUATION, quadratic );
+                    glPointParameterf( GL_POINT_SIZE_MAX, 16.0f );
+                    glPointParameterf( GL_POINT_SIZE_MIN, 1.0f );
+                }
+                else
+                {
+                    float quadratic[] = { 1.0f, 0.0f, 0.0f};
+                    glPointParameterfv( GL_POINT_DISTANCE_ATTENUATION, quadratic );
+                    float pointsize = 1.0f;
+                    if (isgloptsvalid)
+                        pointsize = glopts->_perpoint_pointsize;
+                    glPointSize(pointsize);
+                }
+				if (glopts->_perpoint_dot_enabled)
+				{
+					glEnable(GL_BLEND);
+					glBlendFunc(GL_SRC_ALPHA, GL_ONE_MINUS_SRC_ALPHA);
+					glDepthRange(0.0, 0.9999);
+					glDepthFunc(GL_LEQUAL);
+					glPointSize(glopts->_perpoint_pointsize + 0.5);
+				}
+            }
+            if (isBORenderingAvailable())
+                drawPointsBO(req);
+            else
+                drawPointsIM(req);
+
+			if ((glopts != NULL) && (glopts->_perpoint_dot_enabled))
+			{
+				float psize = 0.0001f;
+				if ((glopts->_perpoint_pointsize - 1) > 0)
+					psize = (glopts->_perpoint_pointsize - 1);
+				glPointSize(psize);
+				if (isBORenderingAvailable())
+					drawPointsBO(req);
+				else
+					drawPointsIM(req);
+			}
+            glPopAttrib();
+        }
+
+        void drawPointsBO(const InternalRendAtts& req) const
+        {
+            size_t pointsnum = _mesh.VN();
+            if (InternalRendAtts::replicatedPipelineNeeded(_currallocatedboatt))
+                pointsnum = _mesh.FN() * 3;
+            updateClientState(req);
+            glDrawArrays(GL_POINTS,0,GLsizei(pointsnum));
+            /*disable all client state buffers*/
+            InternalRendAtts tmp;
+            updateClientState(tmp);
+        }
+
+        void drawPointsIM(const InternalRendAtts& req) const
+        {
+            bool vn = req[INT_ATT_NAMES::ATT_VERTNORMAL] && vcg::tri::HasPerVertexNormal(_mesh);
+            bool vc = req[INT_ATT_NAMES::ATT_VERTCOLOR] && vcg::tri::HasPerVertexColor(_mesh);
+            bool vt = req[INT_ATT_NAMES::ATT_VERTTEXTURE] && vcg::tri::HasPerVertexTexCoord(_mesh);
+            
+
+            glBegin(GL_POINTS);
+            for(typename MESH_TYPE::VertexIterator vi=_mesh.vert.begin();vi!=_mesh.vert.end();++vi)
+            {
+                if(!(*vi).IsD())
+                {
+                    if(vn) glNormal((*vi).cN());
+                    if(vc) glColor((*vi).C());
+                    if(vt) glTexCoord((*vi).T().P());
+                    glVertex((*vi).P());
+                }
+            }
+            glEnd();
+        }
+
+        void drawEdges(const InternalRendAtts& req,GL_OPTIONS_DERIVED_TYPE* glopts) const
+        {
+            if (_mesh.VN() == 0)
+                return;
+            glPushAttrib(GL_ALL_ATTRIB_BITS);
+           
+            bool isgloptsvalid = (glopts != NULL);
+
+            glEnable(GL_COLOR_MATERIAL);
+            glColorMaterial(GL_FRONT_AND_BACK,GL_AMBIENT_AND_DIFFUSE);
+
+            if (isgloptsvalid && glopts->_perwire_noshading)
+                glDisable(GL_LIGHTING);
+            else 
+                if ((!isgloptsvalid) || (req[INT_ATT_NAMES::ATT_VERTNORMAL]))
+                {
+                    glEnable(GL_LIGHTING);
+                }
+
+            bool colordefinedenabled = (isgloptsvalid) && ((glopts->_perwire_fixed_color_enabled) || (glopts->_perwire_mesh_color_enabled));
+
+            if (!(isgloptsvalid) || colordefinedenabled)
+            {
+                vcg::Color4b tmpcol = vcg::Color4b(vcg::Color4b::DarkGray);
+				if (colordefinedenabled)
+				{
+					if (glopts->_perwire_fixed_color_enabled)
+						tmpcol = glopts->_perwire_fixed_color;
+					else
+						tmpcol = _mesh.cC();
+				}
+                glColor(tmpcol);
+            }
+
+            glDisable(GL_TEXTURE_2D);
+            //glBindBuffer(GL_ELEMENT_ARRAY_BUFFER, _bo[GLMeshAttributesInfo::ATT_VERTINDEX]->_bohandle);
+
+            float linewidth = 1.0f;
+            if (isgloptsvalid)
+                linewidth = glopts->_perwire_wirewidth;
+            glLineWidth(linewidth);
+
+            if (isBORenderingAvailable())
+                drawEdgesBO(req);
+            else
+                drawEdgesIM(req);
+            //glBindBuffer(GL_ELEMENT_ARRAY_BUFFER, 0);
+
+            /*disable all client state buffers*/
+            glPopAttrib();
+        }
+        
+        void drawEdgesBO(const InternalRendAtts& req) const
+        {
+            if  (_bo[INT_ATT_NAMES::ATT_EDGEINDICES]->_isvalid)
+            {
+                //qDebug("Indexed drawing");
+                updateClientState(req);
+                glBindBuffer(GL_ELEMENT_ARRAY_BUFFER,_bo[INT_ATT_NAMES::ATT_EDGEINDICES]->_bohandle);
+                glDrawElements( GL_LINES, _edge.size() * _bo[INT_ATT_NAMES::ATT_EDGEINDICES]->_components,GL_UNSIGNED_INT ,NULL);
+                glBindBuffer(GL_ELEMENT_ARRAY_BUFFER, 0);
+                InternalRendAtts tmp;
+                updateClientState(tmp);
+            }
+        }
+
+        void drawEdgesIM(const InternalRendAtts& req) const
+        {
+            typename MESH_TYPE::FaceIterator fi = _mesh.face.begin();
+
+            bool vn = req[INT_ATT_NAMES::ATT_VERTNORMAL] && vcg::tri::HasPerVertexNormal(_mesh);
+            bool vc = req[INT_ATT_NAMES::ATT_VERTCOLOR] && vcg::tri::HasPerVertexColor(_mesh);
+
+            glBegin(GL_LINES);
+
+            while(fi!=_mesh.face.end())
+            {
+                typename MESH_TYPE::FaceType & f = *fi;
+
+                if(!f.IsD())
+                {
+                    if (!f.IsF(0)) 
+                    {
+                        if(vn)	glNormal(f.V(0)->cN());
+                        if(vc)	glColor(f.V(0)->C());
+                        glVertex(f.V(0)->P());
+
+                        if(vn)	glNormal(f.V(1)->cN());
+               
+                        if(vc)	glColor(f.V(1)->C());
+                        glVertex(f.V(1)->P());
+                    }
+
+                    if (!f.IsF(1)) 
+                    {
+                        if(vn)	glNormal(f.V(1)->cN());
+                        if(vc)	glColor(f.V(1)->C());
+                        glVertex(f.V(1)->P());
+
+                        if(vn)	glNormal(f.V(2)->cN());
+                        if(vc)	glColor(f.V(2)->C());
+                        glVertex(f.V(2)->P());
+                    }
+
+                    if (!f.IsF(2)) 
+                    {
+                        if(vn)	glNormal(f.V(2)->cN());
+                        if(vc)	glColor(f.V(2)->C());
+                        glVertex(f.V(2)->P());
+
+                        if(vn)	glNormal(f.V(0)->cN());
+                        if(vc)	glColor(f.V(0)->C());
+                        glVertex(f.V(0)->P());
+                    }
+
+                }
+                ++fi;
+            }
+
+            glEnd();
+        }
+
+        void drawBBox(GL_OPTIONS_DERIVED_TYPE* glopts) const
+        {
+            glPushAttrib(GL_ALL_ATTRIB_BITS);
+            bool isgloptsvalid = (glopts != NULL);
+
+            glDisable(GL_LIGHTING);
+            glEnable(GL_COLOR_MATERIAL);
+            glColorMaterial(GL_FRONT_AND_BACK,GL_AMBIENT_AND_DIFFUSE);
+
+            if ((isgloptsvalid) && (glopts->_perbbox_fixed_color_enabled))
+                glColor(glopts->_perbbox_fixed_color);
+            else
+            {
+                if ((isgloptsvalid) && (glopts->_perbbox_mesh_color_enabled))
+                    glColor(_mesh.C());
+                else
+                    glColor(vcg::Color4b(vcg::Color4b::White));
+            }
+            if (isBORenderingAvailable())
+                drawBBoxBO();
+            else
+                drawBBoxIM();
+            glPopAttrib();
+        }
+
+        void drawBBoxBO() const
+        {
+            vcg::Box3<typename MESH_TYPE::ScalarType>& b = _mesh.bbox;
+
+            GLuint bbhandle;
+            glGenBuffers(1,&bbhandle);
+            std::vector<vcg::Point3f> bbox(12 * 2);
+
+            //0
+            bbox[0] = vcg::Point3f((float)b.min[0],(float)b.min[1],(float)b.min[2]);
+            bbox[1] = vcg::Point3f((float)b.max[0],(float)b.min[1],(float)b.min[2]);
+
+            //1
+            bbox[2] = vcg::Point3f((float)b.max[0],(float)b.min[1],(float)b.min[2]);
+            bbox[3] = vcg::Point3f((float)b.max[0],(float)b.max[1],(float)b.min[2]);
+
+            //2
+            bbox[4] = vcg::Point3f((float)b.max[0],(float)b.max[1],(float)b.min[2]);
+            bbox[5] = vcg::Point3f((float)b.min[0],(float)b.max[1],(float)b.min[2]);
+
+            //3
+            bbox[6] = vcg::Point3f((float)b.min[0],(float)b.max[1],(float)b.min[2]);
+            bbox[7] = vcg::Point3f((float)b.min[0],(float)b.min[1],(float)b.min[2]);
+
+            //4
+            bbox[8] = vcg::Point3f((float)b.min[0],(float)b.min[1],(float)b.min[2]);
+            bbox[9] = vcg::Point3f((float)b.min[0],(float)b.min[1],(float)b.max[2]);
+
+            //5
+            bbox[10] = vcg::Point3f((float)b.min[0],(float)b.min[1],(float)b.max[2]);
+            bbox[11] = vcg::Point3f((float)b.max[0],(float)b.min[1],(float)b.max[2]);
+
+            //6
+            bbox[12] = vcg::Point3f((float)b.max[0],(float)b.min[1],(float)b.max[2]);
+            bbox[13] = vcg::Point3f((float)b.max[0],(float)b.min[1],(float)b.min[2]);
+
+            //7
+            bbox[14] = vcg::Point3f((float)b.max[0],(float)b.min[1],(float)b.max[2]);
+            bbox[15] = vcg::Point3f((float)b.max[0],(float)b.max[1],(float)b.max[2]);
+
+            //8
+            bbox[16] = vcg::Point3f((float)b.max[0],(float)b.max[1],(float)b.max[2]);
+            bbox[17] = vcg::Point3f((float)b.max[0],(float)b.max[1],(float)b.min[2]);
+
+            //9
+            bbox[18] = vcg::Point3f((float)b.max[0],(float)b.max[1],(float)b.max[2]);
+            bbox[19] = vcg::Point3f((float)b.min[0],(float)b.max[1],(float)b.max[2]);
+
+            //10
+            bbox[20] = vcg::Point3f((float)b.min[0],(float)b.max[1],(float)b.max[2]);
+            bbox[21] = vcg::Point3f((float)b.min[0],(float)b.min[1],(float)b.max[2]);
+
+            //11
+            bbox[22] = vcg::Point3f((float)b.min[0],(float)b.max[1],(float)b.max[2]);
+            bbox[23] = vcg::Point3f((float)b.min[0],(float)b.max[1],(float)b.min[2]);
+
+            glBindBuffer(GL_ARRAY_BUFFER,bbhandle);
+            glBufferData(GL_ARRAY_BUFFER, 12 * 2 * sizeof(vcg::Point3f), &(bbox[0]), GL_STATIC_DRAW);
+            glVertexPointer(3,GL_FLOAT,0,0);
+            glBindBuffer(GL_ARRAY_BUFFER,0);
+            glEnableClientState(GL_VERTEX_ARRAY);
+            glDrawArrays(GL_LINES,0,24);
+            glDisableClientState(GL_VERTEX_ARRAY);
+            glDeleteBuffers(1,&bbhandle);
+        }
+
+        void drawBBoxIM() const
+        {
+            vcg::Box3<typename MESH_TYPE::ScalarType>& b = _mesh.bbox;
+
+            glBegin(GL_LINE_STRIP);
+            glVertex3f((float)b.min[0],(float)b.min[1],(float)b.min[2]);
+            glVertex3f((float)b.max[0],(float)b.min[1],(float)b.min[2]);
+            glVertex3f((float)b.max[0],(float)b.max[1],(float)b.min[2]);
+            glVertex3f((float)b.min[0],(float)b.max[1],(float)b.min[2]);
+            glVertex3f((float)b.min[0],(float)b.min[1],(float)b.min[2]);
+            glEnd();
+            glBegin(GL_LINE_STRIP);
+            glVertex3f((float)b.min[0],(float)b.min[1],(float)b.max[2]);
+            glVertex3f((float)b.max[0],(float)b.min[1],(float)b.max[2]);
+            glVertex3f((float)b.max[0],(float)b.max[1],(float)b.max[2]);
+            glVertex3f((float)b.min[0],(float)b.max[1],(float)b.max[2]);
+            glVertex3f((float)b.min[0],(float)b.min[1],(float)b.max[2]);
+            glEnd();
+            glBegin(GL_LINES);
+            glVertex3f((float)b.min[0],(float)b.min[1],(float)b.min[2]);
+            glVertex3f((float)b.min[0],(float)b.min[1],(float)b.max[2]);
+
+            glVertex3f((float)b.max[0],(float)b.min[1],(float)b.min[2]);
+            glVertex3f((float)b.max[0],(float)b.min[1],(float)b.max[2]);
+
+            glVertex3f((float)b.max[0],(float)b.max[1],(float)b.min[2]);
+            glVertex3f((float)b.max[0],(float)b.max[1],(float)b.max[2]);
+
+            glVertex3f((float)b.min[0],(float)b.max[1],(float)b.min[2]);
+            glVertex3f((float)b.min[0],(float)b.max[1],(float)b.max[2]);
+            glEnd();
+        }
+
+        void updateClientState(const InternalRendAtts& req) const 
+        {
+            int ii = 0;
+            for(typename std::vector<GLBufferObject*>::const_iterator it = _bo.begin();it != _bo.end();++it)
+            {
+                INT_ATT_NAMES boname(ii);
+                if ((boname != INT_ATT_NAMES::ATT_VERTINDICES) && (boname != INT_ATT_NAMES::ATT_EDGEINDICES) /*&& (boname != INT_ATT_NAMES::ATT_FIXEDCOLOR)*/)
+                {
+                    if (req[boname] && _currallocatedboatt[boname] && (*it != NULL))
+                    {
+                        glBindBuffer((*it)->_target, (*it)->_bohandle);
+                        setBufferPointer(boname);
+                        glEnableClientState((*it)->_clientstatetag);
+                        glBindBuffer((*it)->_target, 0);
+                    }
+                    else
+                    {
+                        glBindBuffer((*it)->_target, (*it)->_bohandle);
+                        disableClientState(boname,req);
+                        glBindBuffer((*it)->_target, 0);
+                    }
+                }
+                ++ii;
+            }
+        }
+
+        void setBufferPointer( INT_ATT_NAMES boname) const
+        {
+            unsigned int ii = boname;
+            if (ii >= INT_ATT_NAMES::enumArity())
+                return;
+            GLBufferObject* cbo = _bo[ii];
+            if (cbo == NULL)
+                return;
+
+            switch(ii)
+            {
+            case(INT_ATT_NAMES::ATT_VERTPOSITION):
+                {
+                    glVertexPointer(GLint(cbo->_components), cbo->_gltype, GLsizei(0), 0);
+                    break;
+                }
+            case(INT_ATT_NAMES::ATT_VERTNORMAL):
+            case(INT_ATT_NAMES::ATT_FACENORMAL):
+                {
+                    glNormalPointer(cbo->_gltype, GLsizei(0), 0);
+                    break;
+                }
+            case(INT_ATT_NAMES::ATT_VERTCOLOR):
+            case(INT_ATT_NAMES::ATT_FACECOLOR):
+                {
+                    glColorPointer(GLint(cbo->_components), cbo->_gltype, GLsizei(0), 0);
+                    break;
+                }
+            case(INT_ATT_NAMES::ATT_VERTTEXTURE):
+            case(INT_ATT_NAMES::ATT_WEDGETEXTURE):
+                {
+                    glTexCoordPointer(GLint(cbo->_components), cbo->_gltype,GLsizei(0), 0);
+                    break;
+                }
+            default : break;
+            }
+        }
+
+        void disableClientState( INT_ATT_NAMES boname,const RendAtts& req) const
+        {
+
+            if (boname >= INT_ATT_NAMES::enumArity())
+                return;
+
+            switch(boname)
+            {
+            case(INT_ATT_NAMES::ATT_VERTPOSITION):
+                {
+                    glDisableClientState(GL_VERTEX_ARRAY);
+                    break;
+                }
+            case(INT_ATT_NAMES::ATT_VERTNORMAL):
+            case(INT_ATT_NAMES::ATT_FACENORMAL):
+                {
+                    if (!req[INT_ATT_NAMES::ATT_VERTNORMAL] && !req[INT_ATT_NAMES::ATT_FACENORMAL])
+                        glDisableClientState(GL_NORMAL_ARRAY);
+                    break;
+                }
+            case(INT_ATT_NAMES::ATT_VERTCOLOR):
+            case(INT_ATT_NAMES::ATT_FACECOLOR):
+                {
+                    if (!req[INT_ATT_NAMES::ATT_VERTCOLOR] && !req[INT_ATT_NAMES::ATT_FACECOLOR])
+                        glDisableClientState(GL_COLOR_ARRAY);
+                    break;
+                }
+            case(INT_ATT_NAMES::ATT_VERTTEXTURE):
+            case(INT_ATT_NAMES::ATT_WEDGETEXTURE):
+                {
+                    if (!req[INT_ATT_NAMES::ATT_VERTTEXTURE] && !req[INT_ATT_NAMES::ATT_WEDGETEXTURE])
+                        glDisableClientState(GL_TEXTURE_COORD_ARRAY);
+                    break;
+                }
+            default:
+                {
+                    break;
+                }
+
+            }
+        }
+
+        void fillchunkMap()
+        {
+            if (!vcg::tri::HasPerWedgeTexCoord(_mesh))
+                return;
+            _chunkmap.clear();
+            typename MESH_TYPE::FaceIterator infrange = _mesh.face.begin();
+            short texind = std::numeric_limits<short>::max();
+            int hh = 0;
+            for(typename MESH_TYPE::FaceIterator fit = _mesh.face.begin();fit != _mesh.face.end();++fit)
+            {
+                if (fit->WT(0).N() != texind)
+                {
+                    if ((texind != std::numeric_limits<short>::max()) || (fit == _mesh.face.end() - 1))
+                    {
+                        GLuint lowind = std::distance(_mesh.face.begin(),infrange);
+                        GLuint topind = std::distance(_mesh.face.begin(),fit) - 1;
+                        _chunkmap[texind].push_back(std::make_pair(lowind,topind));
+                        infrange = fit;
+                    }
+                    texind = fit->WT(0).N();
+                }
+                ++hh;
+            }
+            _chunkmap[texind].push_back(std::make_pair(std::distance(_mesh.face.begin(),infrange),std::distance(_mesh.face.begin(),_mesh.face.end() - 1)));
+        }
+
+        void debug(const InternalRendAtts& tobeallocated,const InternalRendAtts& tobedeallocated,const InternalRendAtts& tobeupdated)
+        {
+            _loginfo.reset();
+            _loginfo._tobedeallocated = std::string("to_be_deallocated: ");
+            _loginfo._tobeallocated = std::string("to_be_allocated: ");
+            _loginfo._tobeupdated = std::string("to_be_updated: ");
+
+            std::string truestring("true");
+            std::string falsestring("false");
+            for(unsigned int ii = 0;ii < INT_ATT_NAMES::enumArity();++ii)
+            {
+                std::string deallocres(falsestring);
+                if (tobedeallocated[ii])
+                    deallocres = truestring;
+                _loginfo._tobedeallocated +=  deallocres + " ";
+
+                std::string allocres(falsestring);
+                if (tobeallocated[ii])
+                    allocres = truestring;
+                _loginfo._tobeallocated +=  allocres + " ";
+
+                std::string upres(falsestring);
+                if (tobeupdated[ii])
+                    upres = truestring;
+                _loginfo._tobeupdated +=  upres + " ";
+            }
+
+            _loginfo._tobedeallocated = std::string("[") + _loginfo._tobedeallocated + std::string("]");
+            _loginfo._tobeallocated = std::string("[") + _loginfo._tobeallocated + std::string("]");
+            _loginfo._tobeupdated = std::string("[") + _loginfo._tobeupdated + std::string("]");
+
+         
+            int hh = 0;
+            
+            for(typename ViewsMap::const_iterator it = _perviewreqatts.begin();it != _perviewreqatts.end();++it)
+            {
+                std::stringstream tmpstream;
+                tmpstream << "view_" << hh << ":\n";
+                for(size_t pm = 0; pm < size_t(PR_ARITY); ++pm)
+                {
+                    tmpstream << DebugInfo::primitiveName(pm) << " ";
+
+                    for(unsigned int ii = 0;ii < INT_ATT_NAMES::enumArity();++ii)
+                    {
+                        std::string res = falsestring;
+                        if (it->second._intatts[pm][ii])
+                            res = truestring;
+                        tmpstream << "att[" << ii << "]=" << res << " ";
+                    }
+                    tmpstream << std::endl;
+                }
+                _loginfo._perviewdata.push_back(tmpstream.str());
+                ++hh;
+            }
+            
+            std::stringstream tmpstream;
+            tmpstream << "currently_allocated: " ;
+            for(unsigned int ii = 0;ii < INT_ATT_NAMES::enumArity();++ii)
+            {
+                std::string res = falsestring; 
+                if (_currallocatedboatt[ii])
+                    res = truestring;
+                tmpstream << "att[" << ii << "]=" << res << " ";
+            }
+            _loginfo._currentlyallocated = tmpstream.str();
+        }
+
+        class EdgeVertInd
+        {
+        public:
+
+            GLuint  _v[2];  // the two Vertex indices are ordered!
+         
+            EdgeVertInd() {}
+            EdgeVertInd(const MESH_TYPE& m,typename MESH_TYPE::FacePointer  pf, const int nz) { this->set(m,pf,nz); }
+            EdgeVertInd(const MESH_TYPE& m,typename MESH_TYPE::EdgePointer  pe, const int nz) { this->set(m,pe,nz); }
+
+            void set(const MESH_TYPE& m,typename MESH_TYPE::FacePointer  pf, const int nz )
+            {
+                assert(pf!=0);
+                assert(nz>=0);
+                assert(nz<pf->VN());
+
+                _v[0] = GLuint(vcg::tri::Index(m,pf->V(nz)));;
+                _v[1] = GLuint(vcg::tri::Index(m,pf->V(pf->Next(nz))));
+                assert(_v[0] != _v[1]); // The face pointed by 'f' is Degenerate (two coincident vertexes)
+
+                if( _v[0] > _v[1] ) 
+                    std::swap(_v[0],_v[1]);   
+            }
+
+            void set(const MESH_TYPE& m,typename MESH_TYPE::EdgePointer pe,const int nz)
+            {
+                assert(pe!=0);
+                assert(nz>=0);
+                assert(nz<2);
+
+                _v[0] = size_t(vcg::tri::Index(m,pe->V(nz)));;
+                _v[1] = size_t(vcg::tri::Index(m,pe->V((nz + 1)%2)));
+                assert(_v[0] != _v[1]); // The face pointed by 'f' is Degenerate (two coincident vertexes)
+
+                if( _v[0] > _v[1] )
+                    std::swap(_v[0],_v[1]);   
+            }
+
+            inline bool operator<(const EdgeVertInd& pe) const
+            {
+                if(_v[0]<pe._v[0] ) 
+                    return true;
+                else if(_v[0]>pe._v[0] ) 
+                    return false;
+                else 
+                    return _v[1] < pe._v[1];
+            }
+
+            inline bool operator==( const EdgeVertInd & pe ) const
+            {
+                return _v[0]==pe._v[0] && _v[1]==pe._v[1];
+            }
+        };
+
+        static void fillEdgeVector(MESH_TYPE &m, std::vector<EdgeVertInd> &edgeVec, bool includeFauxEdge=true)
+        {
+            if (m.FN() > 0)
+            {
+                edgeVec.reserve(m.FN()*3);
+                for(typename MESH_TYPE::FaceIterator fi=m.face.begin();fi!=m.face.end();++fi)
+                    if( ! (*fi).IsD() )
+                        for(int j=0;j<(*fi).VN();++j)
+                            if(includeFauxEdge || !(*fi).IsF(j))
+                                edgeVec.push_back(EdgeVertInd(m,&*fi,j));
+            }
+            else
+                if ((m.VN() > 0) && (m.EN() > 0) )
+                {
+                    edgeVec.reserve(m.EN()*2);
+                    for(typename MESH_TYPE::EdgeIterator ei=m.edge.begin();ei!=m.edge.end();++ei)
+                        if( ! (*ei).IsD() )
+                            for(int j=0;j<2;++j)
+                                    edgeVec.push_back(EdgeVertInd(m,&*ei,j));
+                }
+
+        }
+
+        static void fillUniqueEdgeVector(MESH_TYPE &m, std::vector<EdgeVertInd> &edgeVec)
+        {
+            fillEdgeVector(m,edgeVec,false);
+            std::sort(edgeVec.begin(), edgeVec.end());		
+
+            typename std::vector<EdgeVertInd>::iterator newEnd = std::unique(edgeVec.begin(), edgeVec.end());
+
+            edgeVec.resize(newEnd-edgeVec.begin());
+        }
+
+        struct GLBufferObject
+        {
+            GLBufferObject(size_t components,GLenum gltype,GLenum clientstatetag,GLenum target)
+                :_size(0),_components(components),_isvalid(false),_gltype(gltype),_clientstatetag(clientstatetag),_target(target),_bohandle(0)
+            {
+            }
+
+            GLBufferObject(size_t components,GLenum gltype,GLenum target)
+                :_size(0),_components(components),_isvalid(false),_gltype(gltype),_clientstatetag(),_target(target),_bohandle(0)
+            {
+            }
+
+            size_t getSizeOfGLType() const
+            {
+                switch(_gltype)
+                {
+                case(GL_FLOAT):
+                    return sizeof(GLfloat);
+                case(GL_INT):
+                    return sizeof(GLint);
+                case(GL_UNSIGNED_INT):
+                    return sizeof(GLuint);
+                case(GL_UNSIGNED_BYTE):
+                    return sizeof(GLubyte);
+                }
+                return 0;
+            }
+
+            size_t _size;
+            const size_t _components;
+            bool _isvalid;
+            const GLenum _gltype;
+            const GLenum _target;
+
+            /*WARNING!!!!!!!!!!!!!!!!! In openGL INDEX BO doesn't require to be enabled/disabled so has NOT a valid tag associated.
+            In this case the client state tag remains not initialized and it's not meaningful */
+            const GLenum _clientstatetag;
+            /**********************************************************************************/
+
+            GLuint _bohandle;
+        };
+
+        //ideally this should be const. I'm not yet sure if VCGLib will allow me to declare it as constant
+        MESH_TYPE& _mesh;
+
+        MemoryInfo& _gpumeminfo;
+
+        /*The buffer objects used for the rendering operation. They are shared among all the views*/
+        std::vector<GLBufferObject*> _bo;
+
+        typedef std::map< UNIQUE_VIEW_ID_TYPE,PVData > ViewsMap;
+
+        ///*_perviewreqatts contains a map of the requested atts by each single view. it's maintained for the actual rendering step*/
+        ViewsMap _perviewreqatts;
+
+        /*_currboatt contains the union of all the requested attributes by each single view on the scene. At the end it represents the BOs allocated in the GPU memory*/
+        /* WARNING!!!! The currently allocated BOs are the union of all the BOs requested to be visualized in the _perviewreqatts plus, possibly, the edgeindex bo (depending by the kind of per view render primitive modality that is requested) and the vertexindex bo (depending of the solid rendering modality, per-face/per-vertex)*/
+        /*             The EdgeIndex bo is allocated only if one of the requested rendering modality is PR_WIREFRAME_EDGES or PR_WIREFRAME_EDGES. If we have PR_SOLID the glPolygonMode function is used for rendering the triangle wireframe view*/ 
+        InternalRendAtts _currallocatedboatt;
+
+        bool _borendering;
+        size_t _perbatchprim;
+
+        /*Additional structures used for per wedge texturing modality*/ 
+        typedef std::vector< std::pair< GLuint,GLuint > > ChunkVector;
+        typedef std::map< short, ChunkVector > ChunkMap;
+
+        std::vector< std::pair<short,GLuint> > _texindnumtriangles;
+        ChunkMap  _chunkmap;
+        
+        //Horrible waste of memory space...but computing the list of edges is too much expensive...we must minimize it!
+        std::vector<EdgeVertInd> _edge;
+        size_t _meshverticeswhenedgeindiceswerecomputed;
+        size_t _meshtriangleswhenedgeindiceswerecomputed;
+
+        //vcg::GLOptions _glopts;
+        vcg::Matrix44<typename MESH_TYPE::ScalarType> _tr;
+
+        bool _debugmode;
+        DebugInfo _loginfo;
+
+        std::vector<InternalRendAtts> _meaningfulattsperprimitive;
+    };
+}
+
+#endif